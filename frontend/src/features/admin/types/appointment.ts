import type { EventInput } from "@fullcalendar/core"

// Kiểu trạng thái lịch khám cho CalendarEvent
<<<<<<< HEAD
export type EventStatus = "danger" | "success" | "waiting" | "cancel" | "no-show"
=======
export type EventStatus = "danger" | "success" | "waiting" | "cancel" | "no-show";
>>>>>>> 89af0506

// Ánh xạ tên trạng thái và giá trị
export const EVENT_STATUS_MAP = {
  "Khẩn cấp": "danger" as EventStatus,
  "Đã khám": "success" as EventStatus,
  "Chờ khám": "waiting" as EventStatus,
  Hủy: "cancel" as EventStatus,
  "Không đến": "no-show" as EventStatus,
<<<<<<< HEAD
}

// Định nghĩa AppointmentStatus enum
export enum AppointmentStatus {
  PENDING = "PENDING",
  CONFIRMED = "CONFIRMED",
  CANCELLED = "CANCELLED",
  COMPLETED = "COMPLETED",
  NO_SHOW = "NO_SHOW",
  IN_PROGRESS = "IN_PROGRESS",
}
=======
};
>>>>>>> 89af0506

// Định nghĩa AppointmentStatus enum 
export enum AppointmentStatus {
  PENDING = "PENDING",
  CONFIRMED = "CONFIRMED",
  CANCELLED = "CANCELLED",
  COMPLETED = "COMPLETED",
  NO_SHOW = "NO_SHOW",
  IN_PROGRESS = "IN_PROGRESS",
}

// Interface cho sự kiện lịch
export interface CalendarEvent extends EventInput {
  extendedProps: {
<<<<<<< HEAD
    calendar: EventStatus
    patientName: string
    patientId?: string
    insuranceId?: string
    phoneNumber?: string
    patientAge?: number
    symptoms?: string
    eventTime?: string
    doctorName?: string
    department?: string
    departmentId?: string
    doctorId?: string
    appointmentStatus?: AppointmentStatus
    appointmentId?: number
  }
=======
    calendar: EventStatus;
    patientName: string;
    patientId?: string;
    insuranceId?: string;
    phoneNumber?: string;
    patientAge?: number;
    symptoms?: string;
    eventTime?: string;
    doctorName?: string;
    department?: string;
    departmentId?: string;
    doctorId?: string;
    appointmentStatus?: AppointmentStatus; 
    appointmentId?: number;
  };
>>>>>>> 89af0506
}

// Interface cho form dữ liệu
export interface EventFormData {
  patientName: string
  patientId: string
  insuranceId: string
  phoneNumber: string
  patientAge: number
  symptoms: string
  date: string
  time: string
  doctorName: string
  doctorId: string
  department: string
  departmentId: string
  status: string
}

// SERVICE
export type ServiceType = "TEST" | "IMAGING" | "CONSULTATION" | "OTHER"

export interface Service {
  serviceId: number
  serviceName: string
  serviceType: ServiceType
  price: number
  createdAt: string
}

export interface ServiceDto {
  serviceName: string
  serviceType: ServiceType
  price: number
}

export interface ServiceOrder {
  orderId: number
  appointmentId: number
  roomId: number
  service: Service
  orderStatus: "ORDERED" | "COMPLETED"
  result: string
  number: number
  orderTime: string
  resultTime: string
  createdAt: string
}

export interface ServiceOrderDto {
  appointmentId: number
  roomId: number
  serviceId: number
  orderStatus: "ORDERED" | "COMPLETED"
  result: string
  number: number
  orderTime: string
  resultTime: string
}

export interface Appointment {
<<<<<<< HEAD
  appointmentId: number
  doctorId: number
  patientId: number
  scheduleId: number
  symptoms: string
  slotStart: string
  slotEnd: string
  number: number
  appointmentStatus: AppointmentStatus
  createdAt: string
=======
  appointmentId: number;
  doctorId: number;
  patientId: number;
  scheduleId: number;
  symptoms: string;
  slotStart: string;
  slotEnd: string;
  number: number;
  appointmentStatus: AppointmentStatus; 
  createdAt: string;
>>>>>>> 89af0506
  doctorInfo: {
    doctorId: number
    fullName: string
    academicDegree: string
    specialization: string
  }
}

export interface AppointmentDto {
<<<<<<< HEAD
  doctorId: number
  patientId: number
  scheduleId: number
  symptoms: string
  slotStart: string
  slotEnd: string
  number: number
  appointmentStatus: AppointmentStatus
=======
  doctorId: number;
  patientId: number;
  scheduleId: number;
  symptoms: string;
  slotStart: string;
  slotEnd: string;
  number: number;
  appointmentStatus: AppointmentStatus; 
>>>>>>> 89af0506
}

export interface AppointmentNote {
  noteId: number
  appointmentId: number
  noteType: "DOCTOR" | "PATIENT"
  noteText: string
  createdAt: string
}

export interface AppointmentNoteDto {
  appointmentId: number
  noteType: "DOCTOR" | "PATIENT"
  noteText: string
}

// UPDATED: Shift enum to match backend (models.py)
<<<<<<< HEAD
export type Shift = "MORNING" | "AFTERNOON" | "EVENING" | "NIGHT"

export interface Schedule {
  id: number
  doctorId: number
  doctorName: string
  departmentId: number
  departmentName: string
  workDate: string
  startTime: string
  endTime: string
  maxPatients: number
  currentPatients: number
  status: "AVAILABLE" | "FULL" | "CANCELLED"
  defaultAppointmentDurationMinutes?: number
  shift: Shift // Thêm trường shift
}

export interface ScheduleDto extends Schedule {
  workDate: string
}

export interface Patient {
  id: number
  fullName: string
  phoneNumber: string
  insuranceId?: string
  age: number
  gender: "MALE" | "FEMALE" | "OTHER"
  address: string
  birthday?: string
  userId?: number
=======
export type Shift = "MORNING" | "AFTERNOON" | "EVENING" | "NIGHT";

export interface Schedule {
  id: number;
  doctorId: number;
  doctorName: string;
  departmentId: number;
  departmentName: string;
  workDate: string; 
  startTime: string;
  endTime: string;
  maxPatients: number;
  currentPatients: number;
  status: "AVAILABLE" | "FULL" | "CANCELLED";
  defaultAppointmentDurationMinutes?: number; 
  shift: Shift; // Thêm trường shift
}

export interface ScheduleDto extends Schedule {
  workDate: string; 
}

export interface Patient {
  id: number;
  fullName: string;
  phoneNumber: string;
  insuranceId?: string;
  age: number;
  gender: "MALE" | "FEMALE" | "OTHER";
  address: string;
  birthday?: string; 
  userId?: number; 
>>>>>>> 89af0506
}

export interface PatientDto {
  patientId: number
  userId: number
  identityNumber: string
  insuranceNumber: string
  fullName: string
  avatar: string
  birthday: string
  gender: string
  address: string
  allergies: string
  height: number
  weight: number
  bloodType: string
  createdAt: string
}

export interface DoctorDto {
  doctorId: number
  userId: number
  identityNumber: string
  fullName: string
  avatar: string
  birthday: string
  gender: string
  address: string
  academicDegree: string
  specialization: string
  type: string
  consultationFee: string
  departmentId: number
  departmentName: string
  createdAt: string
}

export interface AppointmentUpdateRequest {
<<<<<<< HEAD
  appointmentId?: number
  doctorId?: number
  patientId?: number
  scheduleId?: number
  symptoms?: string
  appointmentStatus: AppointmentStatus
  slotStart?: string
  slotEnd?: string
}

export interface AppointmentRequest {
  doctor: number
  patient: number
  schedule: number
  symptoms: string
  slot_start: string
  slot_end: string
  appointment_status?: AppointmentStatus
}

export interface AppointmentResponse {
  appointmentId: number
  schedule: Schedule
  orderNumber?: string
  appointmentStatus: AppointmentStatus
  slotStart: string
  slotEnd: string
  symptoms: string
  doctorId: number
  patientInfo: {
    patientId: number
    fullName: string
    phoneNumber: string
    insuranceId?: string
    age: number
    gender: "MALE" | "FEMALE" | "OTHER"
  }
  doctorInfo?: {
    id: number
    fullName: string
    academicDegree: string
    specialization: string
  }
  createdAt: string
=======
  appointmentId?: number;
  doctorId?: number;
  patientId?: number;
  scheduleId?: number;
  symptoms?: string;
  appointmentStatus: AppointmentStatus; 
  slotStart?: string;
  slotEnd?: string;
}

export interface AppointmentRequest {
  doctor: number; 
  patient: number; 
  schedule: number; 
  symptoms: string;
  slot_start: string;
  slot_end: string; 
  appointment_status?: AppointmentStatus;
}

export interface AppointmentResponse {
  appointmentId: number;
  schedule: Schedule; 
  orderNumber?: string;
  appointmentStatus: AppointmentStatus; 
  slotStart: string;
  slotEnd: string;
  symptoms: string;
  doctorId: number;
  patientInfo: {
    patientId: number;
    fullName: string;
    phoneNumber: string;
    insuranceId?: string;
    age: number;
    gender: "MALE" | "FEMALE" | "OTHER";
  };
  doctorInfo?: { 
    id: number;
    fullName: string;
    academicDegree: string;
    specialization: string;
  };
  createdAt: string;
>>>>>>> 89af0506
}
<|MERGE_RESOLUTION|>--- conflicted
+++ resolved
@@ -1,404 +1,272 @@
-import type { EventInput } from "@fullcalendar/core"
-
-// Kiểu trạng thái lịch khám cho CalendarEvent
-<<<<<<< HEAD
-export type EventStatus = "danger" | "success" | "waiting" | "cancel" | "no-show"
-=======
-export type EventStatus = "danger" | "success" | "waiting" | "cancel" | "no-show";
->>>>>>> 89af0506
-
-// Ánh xạ tên trạng thái và giá trị
-export const EVENT_STATUS_MAP = {
-  "Khẩn cấp": "danger" as EventStatus,
-  "Đã khám": "success" as EventStatus,
-  "Chờ khám": "waiting" as EventStatus,
-  Hủy: "cancel" as EventStatus,
-  "Không đến": "no-show" as EventStatus,
-<<<<<<< HEAD
-}
-
-// Định nghĩa AppointmentStatus enum
-export enum AppointmentStatus {
-  PENDING = "PENDING",
-  CONFIRMED = "CONFIRMED",
-  CANCELLED = "CANCELLED",
-  COMPLETED = "COMPLETED",
-  NO_SHOW = "NO_SHOW",
-  IN_PROGRESS = "IN_PROGRESS",
-}
-=======
-};
->>>>>>> 89af0506
-
-// Định nghĩa AppointmentStatus enum 
-export enum AppointmentStatus {
-  PENDING = "PENDING",
-  CONFIRMED = "CONFIRMED",
-  CANCELLED = "CANCELLED",
-  COMPLETED = "COMPLETED",
-  NO_SHOW = "NO_SHOW",
-  IN_PROGRESS = "IN_PROGRESS",
-}
-
-// Interface cho sự kiện lịch
-export interface CalendarEvent extends EventInput {
-  extendedProps: {
-<<<<<<< HEAD
-    calendar: EventStatus
-    patientName: string
-    patientId?: string
-    insuranceId?: string
-    phoneNumber?: string
-    patientAge?: number
-    symptoms?: string
-    eventTime?: string
-    doctorName?: string
-    department?: string
-    departmentId?: string
-    doctorId?: string
-    appointmentStatus?: AppointmentStatus
-    appointmentId?: number
-  }
-=======
-    calendar: EventStatus;
-    patientName: string;
-    patientId?: string;
-    insuranceId?: string;
-    phoneNumber?: string;
-    patientAge?: number;
-    symptoms?: string;
-    eventTime?: string;
-    doctorName?: string;
-    department?: string;
-    departmentId?: string;
-    doctorId?: string;
-    appointmentStatus?: AppointmentStatus; 
-    appointmentId?: number;
-  };
->>>>>>> 89af0506
-}
-
-// Interface cho form dữ liệu
-export interface EventFormData {
-  patientName: string
-  patientId: string
-  insuranceId: string
-  phoneNumber: string
-  patientAge: number
-  symptoms: string
-  date: string
-  time: string
-  doctorName: string
-  doctorId: string
-  department: string
-  departmentId: string
-  status: string
-}
-
-// SERVICE
-export type ServiceType = "TEST" | "IMAGING" | "CONSULTATION" | "OTHER"
-
-export interface Service {
-  serviceId: number
-  serviceName: string
-  serviceType: ServiceType
-  price: number
-  createdAt: string
-}
-
-export interface ServiceDto {
-  serviceName: string
-  serviceType: ServiceType
-  price: number
-}
-
-export interface ServiceOrder {
-  orderId: number
-  appointmentId: number
-  roomId: number
-  service: Service
-  orderStatus: "ORDERED" | "COMPLETED"
-  result: string
-  number: number
-  orderTime: string
-  resultTime: string
-  createdAt: string
-}
-
-export interface ServiceOrderDto {
-  appointmentId: number
-  roomId: number
-  serviceId: number
-  orderStatus: "ORDERED" | "COMPLETED"
-  result: string
-  number: number
-  orderTime: string
-  resultTime: string
-}
-
-export interface Appointment {
-<<<<<<< HEAD
-  appointmentId: number
-  doctorId: number
-  patientId: number
-  scheduleId: number
-  symptoms: string
-  slotStart: string
-  slotEnd: string
-  number: number
-  appointmentStatus: AppointmentStatus
-  createdAt: string
-=======
-  appointmentId: number;
-  doctorId: number;
-  patientId: number;
-  scheduleId: number;
-  symptoms: string;
-  slotStart: string;
-  slotEnd: string;
-  number: number;
-  appointmentStatus: AppointmentStatus; 
-  createdAt: string;
->>>>>>> 89af0506
-  doctorInfo: {
-    doctorId: number
-    fullName: string
-    academicDegree: string
-    specialization: string
-  }
-}
-
-export interface AppointmentDto {
-<<<<<<< HEAD
-  doctorId: number
-  patientId: number
-  scheduleId: number
-  symptoms: string
-  slotStart: string
-  slotEnd: string
-  number: number
-  appointmentStatus: AppointmentStatus
-=======
-  doctorId: number;
-  patientId: number;
-  scheduleId: number;
-  symptoms: string;
-  slotStart: string;
-  slotEnd: string;
-  number: number;
-  appointmentStatus: AppointmentStatus; 
->>>>>>> 89af0506
-}
-
-export interface AppointmentNote {
-  noteId: number
-  appointmentId: number
-  noteType: "DOCTOR" | "PATIENT"
-  noteText: string
-  createdAt: string
-}
-
-export interface AppointmentNoteDto {
-  appointmentId: number
-  noteType: "DOCTOR" | "PATIENT"
-  noteText: string
-}
-
-// UPDATED: Shift enum to match backend (models.py)
-<<<<<<< HEAD
-export type Shift = "MORNING" | "AFTERNOON" | "EVENING" | "NIGHT"
-
-export interface Schedule {
-  id: number
-  doctorId: number
-  doctorName: string
-  departmentId: number
-  departmentName: string
-  workDate: string
-  startTime: string
-  endTime: string
-  maxPatients: number
-  currentPatients: number
-  status: "AVAILABLE" | "FULL" | "CANCELLED"
-  defaultAppointmentDurationMinutes?: number
-  shift: Shift // Thêm trường shift
-}
-
-export interface ScheduleDto extends Schedule {
-  workDate: string
-}
-
-export interface Patient {
-  id: number
-  fullName: string
-  phoneNumber: string
-  insuranceId?: string
-  age: number
-  gender: "MALE" | "FEMALE" | "OTHER"
-  address: string
-  birthday?: string
-  userId?: number
-=======
-export type Shift = "MORNING" | "AFTERNOON" | "EVENING" | "NIGHT";
-
-export interface Schedule {
-  id: number;
-  doctorId: number;
-  doctorName: string;
-  departmentId: number;
-  departmentName: string;
-  workDate: string; 
-  startTime: string;
-  endTime: string;
-  maxPatients: number;
-  currentPatients: number;
-  status: "AVAILABLE" | "FULL" | "CANCELLED";
-  defaultAppointmentDurationMinutes?: number; 
-  shift: Shift; // Thêm trường shift
-}
-
-export interface ScheduleDto extends Schedule {
-  workDate: string; 
-}
-
-export interface Patient {
-  id: number;
-  fullName: string;
-  phoneNumber: string;
-  insuranceId?: string;
-  age: number;
-  gender: "MALE" | "FEMALE" | "OTHER";
-  address: string;
-  birthday?: string; 
-  userId?: number; 
->>>>>>> 89af0506
-}
-
-export interface PatientDto {
-  patientId: number
-  userId: number
-  identityNumber: string
-  insuranceNumber: string
-  fullName: string
-  avatar: string
-  birthday: string
-  gender: string
-  address: string
-  allergies: string
-  height: number
-  weight: number
-  bloodType: string
-  createdAt: string
-}
-
-export interface DoctorDto {
-  doctorId: number
-  userId: number
-  identityNumber: string
-  fullName: string
-  avatar: string
-  birthday: string
-  gender: string
-  address: string
-  academicDegree: string
-  specialization: string
-  type: string
-  consultationFee: string
-  departmentId: number
-  departmentName: string
-  createdAt: string
-}
-
-export interface AppointmentUpdateRequest {
-<<<<<<< HEAD
-  appointmentId?: number
-  doctorId?: number
-  patientId?: number
-  scheduleId?: number
-  symptoms?: string
-  appointmentStatus: AppointmentStatus
-  slotStart?: string
-  slotEnd?: string
-}
-
-export interface AppointmentRequest {
-  doctor: number
-  patient: number
-  schedule: number
-  symptoms: string
-  slot_start: string
-  slot_end: string
-  appointment_status?: AppointmentStatus
-}
-
-export interface AppointmentResponse {
-  appointmentId: number
-  schedule: Schedule
-  orderNumber?: string
-  appointmentStatus: AppointmentStatus
-  slotStart: string
-  slotEnd: string
-  symptoms: string
-  doctorId: number
-  patientInfo: {
-    patientId: number
-    fullName: string
-    phoneNumber: string
-    insuranceId?: string
-    age: number
-    gender: "MALE" | "FEMALE" | "OTHER"
-  }
-  doctorInfo?: {
-    id: number
-    fullName: string
-    academicDegree: string
-    specialization: string
-  }
-  createdAt: string
-=======
-  appointmentId?: number;
-  doctorId?: number;
-  patientId?: number;
-  scheduleId?: number;
-  symptoms?: string;
-  appointmentStatus: AppointmentStatus; 
-  slotStart?: string;
-  slotEnd?: string;
-}
-
-export interface AppointmentRequest {
-  doctor: number; 
-  patient: number; 
-  schedule: number; 
-  symptoms: string;
-  slot_start: string;
-  slot_end: string; 
-  appointment_status?: AppointmentStatus;
-}
-
-export interface AppointmentResponse {
-  appointmentId: number;
-  schedule: Schedule; 
-  orderNumber?: string;
-  appointmentStatus: AppointmentStatus; 
-  slotStart: string;
-  slotEnd: string;
-  symptoms: string;
-  doctorId: number;
-  patientInfo: {
-    patientId: number;
-    fullName: string;
-    phoneNumber: string;
-    insuranceId?: string;
-    age: number;
-    gender: "MALE" | "FEMALE" | "OTHER";
-  };
-  doctorInfo?: { 
-    id: number;
-    fullName: string;
-    academicDegree: string;
-    specialization: string;
-  };
-  createdAt: string;
->>>>>>> 89af0506
-}
+import type { EventInput } from "@fullcalendar/core"
+
+// Kiểu trạng thái lịch khám cho CalendarEvent
+export type EventStatus = "danger" | "success" | "waiting" | "cancel" | "no-show"
+
+// Ánh xạ tên trạng thái và giá trị
+export const EVENT_STATUS_MAP = {
+  "Khẩn cấp": "danger" as EventStatus,
+  "Đã khám": "success" as EventStatus,
+  "Chờ khám": "waiting" as EventStatus,
+  Hủy: "cancel" as EventStatus,
+  "Không đến": "no-show" as EventStatus,
+}
+
+// Định nghĩa AppointmentStatus enum
+export enum AppointmentStatus {
+  PENDING = "PENDING",
+  CONFIRMED = "CONFIRMED",
+  CANCELLED = "CANCELLED",
+  COMPLETED = "COMPLETED",
+  NO_SHOW = "NO_SHOW",
+  IN_PROGRESS = "IN_PROGRESS",
+}
+
+// Định nghĩa AppointmentStatus enum 
+export enum AppointmentStatus {
+  PENDING = "PENDING",
+  CONFIRMED = "CONFIRMED",
+  CANCELLED = "CANCELLED",
+  COMPLETED = "COMPLETED",
+  NO_SHOW = "NO_SHOW",
+  IN_PROGRESS = "IN_PROGRESS",
+}
+
+// Interface cho sự kiện lịch
+export interface CalendarEvent extends EventInput {
+  extendedProps: {
+    calendar: EventStatus
+    patientName: string
+    patientId?: string
+    insuranceId?: string
+    phoneNumber?: string
+    patientAge?: number
+    symptoms?: string
+    eventTime?: string
+    doctorName?: string
+    department?: string
+    departmentId?: string
+    doctorId?: string
+    appointmentStatus?: AppointmentStatus
+    appointmentId?: number
+  }
+}
+
+// Interface cho form dữ liệu
+export interface EventFormData {
+  patientName: string
+  patientId: string
+  insuranceId: string
+  phoneNumber: string
+  patientAge: number
+  symptoms: string
+  date: string
+  time: string
+  doctorName: string
+  doctorId: string
+  department: string
+  departmentId: string
+  status: string
+}
+
+// SERVICE
+export type ServiceType = "TEST" | "IMAGING" | "CONSULTATION" | "OTHER"
+
+export interface Service {
+  serviceId: number
+  serviceName: string
+  serviceType: ServiceType
+  price: number
+  createdAt: string
+}
+
+export interface ServiceDto {
+  serviceName: string
+  serviceType: ServiceType
+  price: number
+}
+
+export interface ServiceOrder {
+  orderId: number
+  appointmentId: number
+  roomId: number
+  service: Service
+  orderStatus: "ORDERED" | "COMPLETED"
+  result: string
+  number: number
+  orderTime: string
+  resultTime: string
+  createdAt: string
+}
+
+export interface ServiceOrderDto {
+  appointmentId: number
+  roomId: number
+  serviceId: number
+  orderStatus: "ORDERED" | "COMPLETED"
+  result: string
+  number: number
+  orderTime: string
+  resultTime: string
+}
+
+export interface Appointment {
+  appointmentId: number
+  doctorId: number
+  patientId: number
+  scheduleId: number
+  symptoms: string
+  slotStart: string
+  slotEnd: string
+  number: number
+  appointmentStatus: AppointmentStatus
+  createdAt: string
+  doctorInfo: {
+    doctorId: number
+    fullName: string
+    academicDegree: string
+    specialization: string
+  }
+}
+
+export interface AppointmentDto {
+  doctorId: number
+  patientId: number
+  scheduleId: number
+  symptoms: string
+  slotStart: string
+  slotEnd: string
+  number: number
+  appointmentStatus: AppointmentStatus
+}
+
+export interface AppointmentNote {
+  noteId: number
+  appointmentId: number
+  noteType: "DOCTOR" | "PATIENT"
+  noteText: string
+  createdAt: string
+}
+
+export interface AppointmentNoteDto {
+  appointmentId: number
+  noteType: "DOCTOR" | "PATIENT"
+  noteText: string
+}
+
+// UPDATED: Shift enum to match backend (models.py)
+export type Shift = "MORNING" | "AFTERNOON" | "EVENING" | "NIGHT"
+
+export interface Schedule {
+  id: number
+  doctorId: number
+  doctorName: string
+  departmentId: number
+  departmentName: string
+  workDate: string
+  startTime: string
+  endTime: string
+  maxPatients: number
+  currentPatients: number
+  status: "AVAILABLE" | "FULL" | "CANCELLED"
+  defaultAppointmentDurationMinutes?: number
+  shift: Shift // Thêm trường shift
+}
+
+export interface ScheduleDto extends Schedule {
+  workDate: string
+}
+
+export interface Patient {
+  id: number
+  fullName: string
+  phoneNumber: string
+  insuranceId?: string
+  age: number
+  gender: "MALE" | "FEMALE" | "OTHER"
+  address: string
+  birthday?: string
+  userId?: number
+}
+
+export interface PatientDto {
+  patientId: number
+  userId: number
+  identityNumber: string
+  insuranceNumber: string
+  fullName: string
+  avatar: string
+  birthday: string
+  gender: string
+  address: string
+  allergies: string
+  height: number
+  weight: number
+  bloodType: string
+  createdAt: string
+}
+
+export interface DoctorDto {
+  doctorId: number
+  userId: number
+  identityNumber: string
+  fullName: string
+  avatar: string
+  birthday: string
+  gender: string
+  address: string
+  academicDegree: string
+  specialization: string
+  type: string
+  consultationFee: string
+  departmentId: number
+  departmentName: string
+  createdAt: string
+}
+
+export interface AppointmentUpdateRequest {
+  appointmentId?: number
+  doctorId?: number
+  patientId?: number
+  scheduleId?: number
+  symptoms?: string
+  appointmentStatus: AppointmentStatus
+  slotStart?: string
+  slotEnd?: string
+}
+
+export interface AppointmentRequest {
+  doctor: number
+  patient: number
+  schedule: number
+  symptoms: string
+  slot_start: string
+  slot_end: string
+  appointment_status?: AppointmentStatus
+}
+
+export interface AppointmentResponse {
+  appointmentId: number
+  schedule: Schedule
+  orderNumber?: string
+  appointmentStatus: AppointmentStatus
+  slotStart: string
+  slotEnd: string
+  symptoms: string
+  doctorId: number
+  patientInfo: {
+    patientId: number
+    fullName: string
+    phoneNumber: string
+    insuranceId?: string
+    age: number
+    gender: "MALE" | "FEMALE" | "OTHER"
+  }
+  doctorInfo?: {
+    id: number
+    fullName: string
+    academicDegree: string
+    specialization: string
+  }
+  createdAt: string
+}