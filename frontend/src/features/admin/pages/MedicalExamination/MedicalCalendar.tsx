--- conflicted
+++ resolved
@@ -1,1872 +1,1867 @@
-import type React from "react"
-import { useEffect, useState, useRef, useCallback } from "react"
-import { useTranslation } from "react-i18next"
-import FullCalendar from "@fullcalendar/react"
-import viLocale from "@fullcalendar/core/locales/vi"
-import dayGridPlugin from "@fullcalendar/daygrid"
-import interactionPlugin from "@fullcalendar/interaction"
-import type { DateSelectArg, EventClickArg } from "@fullcalendar/core"
-import { Modal } from "../../components/ui/modal"
-import { useModal } from "../../hooks/useModal"
-import DatePicker from "../../components/sections/appointments/DatePicker"
-import type { Hook } from "flatpickr/dist/types/options"
-
-// Import types
-import type { Schedule, AppointmentRequest, AppointmentResponse } from "../../types/appointment"
-import { AppointmentStatus } from "../../types/appointment"
-import type { DepartmentFromAPI } from "../../types/department"
-import type { Doctor } from "../../types/doctor"
-import type { Patient, RawPatientFromAPI } from "../../types/patient"
-
-// Import services
-import { appointmentService } from "../../services/appointmentService"
-import { patientService } from "../../services/patientService"
-import { departmentService } from "../../services/departmentService"
-import { doctorService } from "../../services/doctorService"
-import { userService } from "../../../../shared/services/userService"
-
-interface CalendarEvent {
-id: string
-title: string
-start: string
-end: string
-extendedProps: {
-calendar: "success" | "waiting" | "cancel" | "upcoming" | "no-show"
-patientName: string
-patientId: number 
-insuranceId: string
-phoneNumber: string
-patientAge?: number
-symptoms?: string
-eventTime?: string
-doctorName?: string
-department?: string
-departmentId?: string
-doctorId?: string
-appointmentStatus?: AppointmentStatus
-appointmentId?: number
-}
-}
-
-// Giao diện dữ liệu form cuộc hẹn
-interface AppointmentFormData {
-slotStart: string
-slotEnd: string
-scheduleId: number
-symptoms: string
-doctorId: number
-patientId: number
-}
-
-// Hàm hỗ trợ
-const calculateAge = (birthday: string): number => {
-if (!birthday) return 0
-const birthDate = new Date(birthday)
-const today = new Date()
-let age = today.getFullYear() - birthDate.getFullYear()
-const monthDifference = today.getMonth() - birthDate.getMonth()
-if (monthDifference < 0 || (monthDifference === 0 && today.getDate() < birthDate.getDate())) {
-age--
-}
-return age
-}
-
-const formatTimeToVietnamese = (time: string): string => {
-if (!time) return ""
-const [hours, minutes] = time.split(":")
-return `${hours}:${minutes}`
-}
-
-// Hàm format ngày để đảm bảo định dạng nhất quán
-const formatDateForCalendar = (dateStr: string): string => {
-if (!dateStr) return ""
-// Đảm bảo định dạng YYYY-MM-DD
-const date = new Date(dateStr)
-if (isNaN(date.getTime())) return ""
-
-const year = date.getFullYear()
-const month = String(date.getMonth() + 1).padStart(2, '0')
-const day = String(date.getDate()).padStart(2, '0')
-
-return `${year}-${month}-${day}`
-}
-
-const MedicalCalendar: React.FC = () => {
-const { t } = useTranslation()
-
-// Trạng thái form (đã đơn giản hóa)
-const [errors, setErrors] = useState<Record<string, string>>({})
-const [isSubmitting, setIsSubmitting] = useState(false)
-
-// Trạng thái modal
-const [selectedDate, setSelectedDate] = useState<string>("")
-const [dayEvents, setDayEvents] = useState<CalendarEvent[]>([])
-const [selectedEvent, setSelectedEvent] = useState<CalendarEvent | null>(null)
-
-// Trạng thái dữ liệu
-const [departmentList, setDepartmentList] = useState<DepartmentFromAPI[]>([])
-const [doctorsByDepartment, setDoctorsByDepartment] = useState<Doctor[]>([])
-const [allDoctors, setAllDoctors] = useState<Doctor[]>([])
-const [schedules, setSchedules] = useState<Schedule[]>([])
-const [patients, setPatients] = useState<Patient[]>([])
-const [selectedSchedule, setSelectedSchedule] = useState<Schedule | null>(null)
-const [selectedPatient, setSelectedPatient] = useState<Patient | null>(null)
-const [availableSlots, setAvailableSlots] = useState<{ slot_start: string; slot_end: string; available: boolean }[]>([]); // NEW: Trạng thái cho các slot có sẵn
-const [selectedSlot, setSelectedSlot] = useState<string>(""); // NEW: Trạng thái cho slot được chọn
-
-// Trạng thái cho khoa và bác sĩ đã chọn
-const [selectedDepartment, setSelectedDepartment] = useState<DepartmentFromAPI | null>(null)
-const [selectedDoctor, setSelectedDoctor] = useState<Doctor | null>(null)
-
-// Các trường form
-const [symptoms, setSymptoms] = useState("")
-const [departmentId, setDepartmentId] = useState("")
-const [doctorId, setDoctorId] = useState("")
-
-// Trạng thái tải
-const [isLoading, setIsLoading] = useState(false)
-const [isLoadingDepartments, setIsLoadingDepartments] = useState(false)
-const [isLoadingDoctors, setIsLoadingDoctors] = useState(false)
-const [isLoadingSchedules, setIsLoadingSchedules] = useState(false)
-const [isLoadingPatients, setIsLoadingPatients] = useState(false)
-const [initialDataLoaded, setInitialDataLoaded] = useState(false)
-
-// Trạng thái lịch
-const [events, setEvents] = useState<CalendarEvent[]>([])
-const calendarRef = useRef<FullCalendar>(null)
-
-// Modal
-const { isOpen, openModal, closeModal } = useModal()
-const { isOpen: isDayModalOpen, openModal: openDayModal, closeModal: closeDayModal } = useModal()
-
-// Trạng thái Toast
-const [toastInfo, setToastInfo] = useState<{
-open: boolean
-message: string
-type: "success" | "error" | "info" | "warning"
-}>({
-open: false,
-message: "",
-type: "info",
-})
-
-// Tải dữ liệu ban đầu với patient data enrichment
-useEffect(() => {
-const loadInitialData = async () => {
-try {
-setIsLoadingDepartments(true)
-const departments = await departmentService.getAllDepartments()
-setDepartmentList(departments)
-setIsLoadingDepartments(false)
-
-if (departments.length > 0) {
-  const firstDept = departments[0];
-  if (typeof firstDept.id === 'number' && !isNaN(firstDept.id)) {
-    setDepartmentId(String(firstDept.id));
-    setSelectedDepartment(firstDept);
-  } else {
-    console.warn("Department ID của khoa đầu tiên không hợp lệ:", firstDept.id);
-    setDepartmentId(""); 
-    setSelectedDepartment(null);
-  }
-}
-
-
-// 2. Tải doctors song song với patients
-const doctorPromise = (async () => {
-  setIsLoadingDoctors(true)
-  try {
-    const doctors = await doctorService.getAllDoctors()
-    const transformedDoctors: Doctor[] = doctors.map((doctor: any) => ({
-      doctorId: doctor.id ?? "",
-      department: doctor.department,
-      departmentId: doctor.department?.id ?? "",
-      departmentName: doctor.department?.department_name ?? "", // Ensure this is correctly mapped
-      fullName: doctor.fullName ?? `${doctor.first_name || ''} ${doctor.last_name || ''}`.trim(),
-      userId: doctor.user?.id ?? 0,
-      identityNumber: doctor.identity_number ?? "",
-      birthday: doctor.birthday ?? "",
-      gender: (doctor.gender?.toUpperCase() === "M") ? "MALE" : (doctor.gender?.toUpperCase() === "F") ? "FEMALE" : "OTHER",
-      address: doctor.address ?? "",
-      academicDegree: doctor.academic_degree ?? "BS", 
-      specialization: doctor.specialization ?? "",
-      avatar: doctor.avatar,
-      type: doctor.type ?? "EXAMINATION",
-      createdAt: doctor.created_at ?? "", 
-    }))
-    setAllDoctors(transformedDoctors)
-  } catch (error) {
-    console.error("Lỗi khi tải bác sĩ:", error)
-    setAllDoctors([])
-    setToastInfo({
-      open: true,
-      message: `Lỗi khi tải tất cả bác sĩ: ${error instanceof Error ? error.message : "Lỗi không xác định"}`,
-      type: "error",
-    })
-  } finally {
-    setIsLoadingDoctors(false)
-  }
-})()
-
-// 3. Tải patients
-const patientPromise = (async () => {
-  setIsLoadingPatients(true)
-  try {
-    const patientsData = await patientService.getAllPatients()
-    setPatients(patientsData) 
-  } catch (error) {
-    console.error("Lỗi khi tải bệnh nhân:", error)
-    setPatients([])
-    setToastInfo({
-      open: true,
-      message: `Lỗi khi tải bệnh nhân: ${error instanceof Error ? error.message : "Lỗi không xác định"}`,
-      type: "error",
-    })
-  } finally {
-    setIsLoadingPatients(false)
-  }
-})()
-
-await Promise.all([doctorPromise, patientPromise])
-
-setInitialDataLoaded(true)
-
-} catch (error) {
-console.error("Lỗi khi tải dữ liệu ban đầu:", error)
-setToastInfo({
-  open: true,
-  message: `Lỗi khi tải dữ liệu ban đầu: ${error instanceof Error ? error.message : "Lỗi không xác định"}`,
-  type: "error",
-})
-// Đảm bảo các loading state được reset
-setIsLoadingDepartments(false)
-setIsLoadingDoctors(false)
-setIsLoadingPatients(false)
-}
-}
-
-loadInitialData()
-}, [])
-
-// Tải bác sĩ khi khoa thay đổi với xử lý lỗi tốt hơn
-useEffect(() => {
-const fetchDoctorsByDepartment = async () => {
-const departmentIdNumber = parseInt(departmentId, 10);
-
-if (isNaN(departmentIdNumber) || departmentIdNumber === 0) {
-setDoctorsByDepartment([]);
-return;
-}
-
-setIsLoadingDoctors(true)
-try {
-const doctors = await departmentService.getDoctorsByDepartmentId(departmentIdNumber)
-
-const transformedDoctors: Doctor[] = Array.isArray(doctors) ? doctors.map((doctor: any) => ({
-  doctorId: doctor.id ?? "",
-  department: doctor.department,
-  departmentId: doctor.department?.id ?? departmentIdNumber,
-  fullName: doctor.fullName ?? `${doctor.first_name || ''} ${doctor.last_name || ''}`.trim(),
-  userId: doctor.user?.id ?? 0,
-  identityNumber: doctor.identity_number ?? "",
-  birthday: doctor.birthday ?? "",
-  gender: (doctor.gender?.toUpperCase() === "M") ? "MALE" : (doctor.gender?.toUpperCase() === "F") ? "FEMALE" : "OTHER",
-  address: doctor.address ?? "",
-  academicDegree: doctor.academic_degree ?? "BS", // Changed from academicDegree to academic_degree
-  specialization: doctor.specialization ?? "",
-  avatar: doctor.avatar,
-  type: doctor.type ?? "EXAMINATION",
-  createdAt: doctor.created_at ?? "", 
-})) : []
-
-setDoctorsByDepartment(transformedDoctors)
-
-} catch (error) {
-console.error("Lỗi khi lấy bác sĩ theo khoa:", error)
-setDoctorsByDepartment([])
-setToastInfo({
-  open: true,
-  message: `Lỗi khi tải danh sách bác sĩ: ${error instanceof Error ? error.message : "Lỗi không xác định"}`,
-  type: "error",
-})
-} finally {
-setIsLoadingDoctors(false)
-}
-}
-
-if (departmentId) {
-fetchDoctorsByDepartment()
-} else {
-setDoctorsByDepartment([]);
-}
-}, [departmentId])
-
-// Lấy các cuộc hẹn với xử lý patient info được cải thiện
-const fetchAppointments = useCallback(async () => {
-if (!initialDataLoaded) {
-return
-}
-
-try {
-setIsLoading(true)
-const response = await appointmentService.getAllAppointments(0, 200)
-
-if (!response || !response.content || !Array.isArray(response.content)) {
-console.error("Định dạng phản hồi API không hợp lệ:", response)
-setEvents([])
-setToastInfo({
-  open: true,
-  message: "Lỗi khi tải danh sách cuộc hẹn",
-  type: "error",
-})
-return
-}
-
-const appointments = response.content
-
-// Sắp xếp appointments theo ID để đảm bảo thứ tự nhất quán
-const sortedAppointments = appointments.sort((a, b) => {
-const idA = a.appointmentId || 0
-const idB = b.appointmentId || 0
-return idA - idB
-})
-
-// Lọc các cuộc hẹn có trạng thái CANCELLED, NO_SHOW hoặc COMPLETED
-const filteredAppointments = sortedAppointments.filter(
-(item) => {
-  console.log(`Appointment ID: ${item.appointmentId}, Raw Status from API (for filter): '${item.appointmentStatus}'`);
-  const status = item.appointmentStatus;
-  return status !== "X" && // CANCELLED
-         status !== "N" &&    // NO_SHOW
-         status !== "D";   // COMPLETED
-}
-);
-
-const apiEvents: CalendarEvent[] = filteredAppointments
-.map((item: AppointmentResponse, index: number): CalendarEvent | null => {
-  // Add this log to inspect the 'item' object
-  console.log(`Mapping item:`, item);
-
-  // Kiểm tra và validate dữ liệu cơ bản
-  if (!item.appointmentId) {
-    console.warn("Appointment thiếu ID, bỏ qua:", item)
-    return null
-  }
-
-  // Xử lý ngày với validation nghiêm ngặt hơn
-  let eventDate = ""
-  if (item.schedule?.workDate) { 
-    eventDate = formatDateForCalendar(item.schedule.workDate)
-  } else {
-    console.warn(`Appointment ${item.appointmentId} thiếu workDate, bỏ qua`) 
-    return null
-  }
-
-  if (!eventDate) {
-    console.warn(`Appointment ${item.appointmentId} có workDate không hợp lệ:`, item.schedule?.workDate) 
-    return null
-  }
-
-  // Xử lý thời gian với validation
-  const validateTimeFormat = (time: string | undefined): string => {
-    if (!time) return "00:00:00"
-    // Đảm bảo định dạng HH:mm:ss
-    const parts = time.split(":")
-    if (parts.length === 2) return `${time}:00`
-    if (parts.length === 3) return time
-    return "00:00:00"
-  }
-
-  const slotStart = validateTimeFormat(item.slotStart)
-  const slotEnd = validateTimeFormat(item.slotEnd)
-
-  // Tạo datetime string với timezone cục bộ
-  const startDateTime = `${eventDate}T${slotStart}`
-  const endDateTime = `${eventDate}T${slotEnd}`
-
-  // Map trạng thái với giá trị mặc định - SỬ DỤNG CHUỖI TRỰC TIẾP
-  const statusMap: Record<string, "success" | "waiting" | "cancel" | "upcoming" | "no-show"> = {
-    "P": "waiting", // PENDING
-    "C": "upcoming", // CONFIRMED
-    "I": "waiting", // IN_PROGRESS
-    "D": "success", // COMPLETED
-    "X": "cancel", // CANCELLED
-    "N": "no-show", // NO_SHOW
-  }
-
-  const appointmentStatusFromAPI = item.appointmentStatus; 
-  const calendarStatus = statusMap[appointmentStatusFromAPI] || "waiting"; 
-
-  // Log giá trị sau khi ánh xạ để gỡ lỗi
-  console.log(`Processing Appointment ID: ${item.appointmentId}, Raw Status: '${appointmentStatusFromAPI}', Mapped Calendar Status: '${calendarStatus}'`);
-
-  // Xử lý thông tin bệnh nhân
-  let patientFullName: string;
-  let patientPhoneNumber: string = "";
-  let patientInsuranceId: string = "";
-  let patientAge: number | undefined;
-
-  if (item.patientInfo?.fullName) {
-    patientFullName = item.patientInfo.fullName;
-  } else if (item.appointmentId) {
-    patientFullName = `Bệnh nhân #${item.appointmentId}`;
-  } else {
-    patientFullName = "Bệnh nhân không xác định"; 
-  }
-
-  // Nếu không có đầy đủ thông tin từ API, tìm trong danh sách đã tải
-  if (item.patientId) {
-    const foundPatient = patients.find(p => p.patientId === item.patientId)
-    if (foundPatient) {
-      patientFullName = foundPatient.fullName || patientFullName
-      patientPhoneNumber = foundPatient.phone || patientPhoneNumber
-      patientInsuranceId = foundPatient.insuranceNumber || patientInsuranceId
-      patientAge = foundPatient.age || patientAge
-    }
-  }
-
-  // Add this log to inspect patient info variables
-  console.log(`Patient Info for ID ${item.appointmentId}:`, { patientFullName, patientPhoneNumber, patientInsuranceId, patientAge });
-
-console.log("Current allDoctors:", allDoctors);
-console.log("Current departmentList:", departmentList);
-
-
-// Xử lý thông tin bác sĩ
-let doctorName: string = item.doctorInfo?.fullName || "Không xác định";
-if (doctorName === "Không xác định" && item.doctorId) {
-  const foundDoctor = allDoctors.find(doc => String(doc.doctorId) === String(item.doctorId));
-  if (foundDoctor) {
-    doctorName = foundDoctor.fullName;
-  }
-}
-console.log(`Doctor Info for ID ${item.appointmentId}:`, { doctorName });
-
-// Xử lý thông tin khoa - Ưu tiên lấy từ item.schedule.departmentName
-let departmentName: string = "Không xác định";
-if (item.schedule?.departmentName) { 
-  departmentName = item.schedule.departmentName;
-  console.log(`Department Info for ID ${item.appointmentId} (from schedule.departmentName):`, { departmentName });
-} else if (item.doctorInfo?.department?.department_name) { 
-  departmentName = item.doctorInfo.department.department_name;
-  console.log(`Department Info for ID ${item.appointmentId} (from doctorInfo):`, { departmentName });
-} else if (item.doctorId) { 
-  const foundDoctor = allDoctors.find(doc => String(doc.doctorId) === String(item.doctorId));
-  if (foundDoctor && foundDoctor.departmentName) {
-    departmentName = foundDoctor.departmentName;
-    console.log(`Department Info for ID ${item.appointmentId} (from allDoctors):`, { departmentName });
-  } else if (item.schedule?.departmentId) { 
-    const foundDepartmentInList = departmentList.find(dept => dept.id === item.schedule?.departmentId);
-    if (foundDepartmentInList) {
-      departmentName = foundDepartmentInList.department_name;
-      console.log(`Department Info for ID ${item.appointmentId} (from departmentList):`, { departmentName });
-    }
-  }
-}
-console.log(`Final Department Info for ID ${item.appointmentId}:`, { departmentName });
-
-
-const patientId = item.patientId 
-
-const calendarEvent: CalendarEvent = {
-  id: String(item.appointmentId),
-  title: patientFullName,
-  start: startDateTime,
-  end: endDateTime,
-  extendedProps: {
-    calendar: calendarStatus,
-    patientName: patientFullName,
-    patientId: patientId,
-    insuranceId: patientInsuranceId,
-    phoneNumber: patientPhoneNumber,
-    patientAge: patientAge,
-    symptoms: item.symptoms || "",
-    eventTime: slotStart,
-    doctorName: doctorName,
-    department: departmentName,
-    departmentId: String(item.schedule?.departmentId || ""),
-    doctorId: String(item.doctorId || ""),
-    appointmentStatus: appointmentStatusFromAPI, 
-    appointmentId: item.appointmentId,
-  },
-}
-
-return calendarEvent
-})
-.filter((event): event is CalendarEvent => event !== null)
-
-setEvents(apiEvents)
-
-} catch (error) {
-console.error("Lỗi khi lấy các cuộc hẹn:", error)
-setEvents([])
-setToastInfo({
-open: true,
-message: `Lỗi khi tải danh sách cuộc hẹn: ${error instanceof Error ? error.message : "Lỗi không xác định"}`,
-type: "error",
-})
-} finally {
-setIsLoading(false)
-}
-}, [initialDataLoaded, departmentList, allDoctors, patients])
-
-// Tải các cuộc hẹn chỉ sau khi dữ liệu ban đầu đã tải xong
-useEffect(() => {
-if (initialDataLoaded) {
-fetchAppointments()
-}
-}, [initialDataLoaded, fetchAppointments])
-
-// Tải lịch làm việc cho bác sĩ và ngày đã chọn
-const loadSchedulesByDoctorAndDate = async (doctorId: string, date: string) => {
-if (!doctorId || !date) {
-setSchedules([])
-return
-}
-
-setIsLoadingSchedules(true)
-try {
-const doctorIdNumber = parseInt(doctorId, 10)
-const response = await appointmentService.getSchedulesByDoctorAndDate(doctorIdNumber, date)
-
-// Check if response.data exists and is an array
-const rawSchedules = Array.isArray(response) ? response : (response.data || []);
-
-const transformedSchedules: Schedule[] = rawSchedules.map((schedule: any) => {
-const safeStartTime = typeof schedule.start_time === 'string' ? schedule.start_time : '';
-const safeEndTime = typeof schedule.end_time === 'string' ? schedule.end_time : '';
-
-return {
-  id: schedule.scheduleId || schedule.id,
-  doctorId: schedule.doctorId,
-  workDate: schedule.workDate, // Đảm bảo sử dụng workDate
-  startTime: safeStartTime.substring(0, 5),
-  endTime: safeEndTime.substring(0, 5),
-  maxPatients: schedule.maxPatients || 10,
-  currentPatients: schedule.currentPatients || 0,
-  status: schedule.status || "AVAILABLE",
-  doctorName: schedule.doctorName || "",
-  departmentId: schedule.departmentId || 0,
-  departmentName: schedule.departmentName || "",
-  defaultAppointmentDurationMinutes: schedule.defaultAppointmentDurationMinutes || 30, 
-}
-})
-
-setSchedules(transformedSchedules)
-} catch (error) {
-console.error("Lỗi khi tải lịch làm việc theo bác sĩ và ngày:", error)
-setSchedules([])
-setToastInfo({
-open: true,
-message: `Lỗi khi tải lịch làm việc: ${error instanceof Error ? error.message : "Lỗi không xác định"}`,
-type: "error",
-})
-} finally {
-setIsLoadingSchedules(false)
-}
-}
-
-// Lấy các slot thời gian có sẵn
-const fetchAvailableSlots = useCallback(async (scheduleId: number) => {
-if (scheduleId) {
-try {
-const slots = await appointmentService.getAvailableTimeSlots(scheduleId);
-setAvailableSlots(slots);
-setSelectedSlot(""); 
-} catch (error) {
-console.error("Error fetching available slots:", error);
-setAvailableSlots([]);
-setToastInfo({
-  open: true,
-  message: `Lỗi khi tải các slot có sẵn: ${error instanceof Error ? error.message : "Lỗi không xác định"}`,
-type: "error",
-});
-}
-} else {
-setAvailableSlots([]);
-setSelectedSlot("");
-}
-}, []);
-
-// Xử lý sự kiện click với logging tốt hơn
-const handleEventClick = (clickInfo: EventClickArg) => {
-const event = clickInfo.event
-const calendarEvent: CalendarEvent = {
-id: event.id,
-title: event.title,
-start: event.start?.toISOString() || "",
-end: event.end?.toISOString() || "",
-extendedProps: {
-calendar: event.extendedProps.calendar || "waiting",
-patientName: event.extendedProps.patientName || event.title || "",
-patientId: typeof event.extendedProps.patientId === 'number' ? event.extendedProps.patientId : parseInt(event.extendedProps.patientId, 10) || 0,
-insuranceId: event.extendedProps.insuranceId || "",
-phoneNumber: event.extendedProps.phoneNumber || "",
-patientAge: event.extendedProps.patientAge,
-symptoms: event.extendedProps.symptoms || "",
-eventTime: event.extendedProps.eventTime || "",
-doctorName: event.extendedProps.doctorName || "",
-department: event.extendedProps.department || "",
-departmentId: String(event.extendedProps.departmentId || ""),
-doctorId: String(event.extendedProps.doctorId || ""),
-appointmentStatus: event.extendedProps.appointmentStatus || AppointmentStatus.PENDING,
-appointmentId: event.extendedProps.appointmentId,
-},
-}
-
-setSelectedEvent(calendarEvent)
-openModal()
-}
-
-// Xử lý sự kiện click ngày với logging
-const handleDateClick = (dateStr: string) => {
-const dateEvents = events.filter((event) => {
-const eventDate = formatDateForCalendar(event.start)
-const clickedDate = formatDateForCalendar(dateStr)
-const match = eventDate === clickedDate
-return match
-})
-
-setSelectedDate(dateStr)
-setDayEvents(dateEvents)
-openDayModal()
-}
-
-const handleDateSelect = (selectInfo: DateSelectArg) => {
-resetModalFields()
-const selectedDateStr = formatDateForCalendar(selectInfo.startStr)
-setSelectedDate(selectedDateStr)
-openModal()
-}
-
-// Xử lý thay đổi khoa
-const handleDepartmentChange = (e: React.ChangeEvent<HTMLSelectElement>) => {
-const selectedDeptId = String(e.target.value)
-setDepartmentId(selectedDeptId)
-
-const foundDepartment = departmentList.find(dept => String(dept.id) === selectedDeptId)
-setSelectedDepartment(foundDepartment || null)
-
-setDoctorId("")
-setSelectedDoctor(null)
-setSchedules([])
-setSelectedSchedule(null)
-setAvailableSlots([]); 
-setSelectedSlot(""); 
-
-if (errors.departmentId) {
-setErrors((prev) => ({ ...prev, departmentId: "" }))
-}
-}
-
-// Xử lý thay đổi bác sĩ
-const handleDoctorChange = (e: React.ChangeEvent<HTMLSelectElement>) => {
-const selectedDocId = String(e.target.value)
-setDoctorId(selectedDocId)
-
-const foundDoctor = doctorsByDepartment.find(doc => String(doc.doctorId) === selectedDocId)
-setSelectedDoctor(foundDoctor || null)
-
-setSchedules([])
-setSelectedSchedule(null)
-setAvailableSlots([]); 
-setSelectedSlot(""); 
-
-if (selectedDate && selectedDocId) {
-loadSchedulesByDoctorAndDate(selectedDocId, selectedDate)
-}
-
-if (errors.doctorId) {
-setErrors((prev) => ({ ...prev, doctorId: "" }))
-}
-}
-
-const handleDateChange: Hook = (dates) => {
-if (!dates.length) return
-const dateStr = formatDateForCalendar(dates[0].toISOString())
-setSelectedDate(dateStr)
-
-setSchedules([])
-setSelectedSchedule(null)
-setAvailableSlots([]); 
-setSelectedSlot("");
-
-if (doctorId) {
-loadSchedulesByDoctorAndDate(doctorId, dateStr)
-}
-}
-
-const handleScheduleSelect = (schedule: Schedule) => {
-setSelectedSchedule(schedule)
-setErrors((prev) => ({ ...prev, scheduleId: "" }))
-fetchAvailableSlots(schedule.id);
-}
-
-const handlePatientChange = (e: React.ChangeEvent<HTMLSelectElement>) => {
-const patientId = parseInt(e.target.value, 10)
-if (isNaN(patientId)) {
-setSelectedPatient(null)
-return
-}
-const patient = patients.find((p) => p.patientId === patientId)
-setSelectedPatient(patient || null)
-setErrors((prev) => ({ ...prev, patientId: "" }))
-}
-
-const resetModalFields = () => {
-setSelectedDate("")
-setSchedules([])
-setSelectedSchedule(null)
-setSelectedPatient(null)
-setSymptoms("")
-setDepartmentId("")
-setSelectedDepartment(null)
-setDoctorId("")
-setSelectedDoctor(null)
-setErrors({})
-setSelectedEvent(null)
-setAvailableSlots([]); 
-setSelectedSlot(""); 
-}
-
-const handleCloseModal = () => {
-closeModal()
-resetModalFields()
-}
-
-const validateForm = () => {
-const newErrors: Record<string, string> = {}
-
-if (!departmentId) {
-newErrors.departmentId = "Vui lòng chọn khoa"
-}
-
-if (!doctorId) {
-newErrors.doctorId = "Vui lòng chọn bác sĩ"
-}
-
-if (!selectedDate) {
-newErrors.date = "Vui lòng chọn ngày"
-}
-
-if (!selectedSchedule) {
-newErrors.scheduleId = "Vui lòng chọn ca làm việc"
-}
-
-if (!selectedPatient) {
-newErrors.patientId = "Vui lòng chọn bệnh nhân"
-}
-
-if (!selectedSlot) {
-newErrors.slot = "Vui lòng chọn giờ khám"
-}
-
-if (!symptoms.trim()) {
-newErrors.symptoms = "Vui lòng nhập triệu chứng"
-}
-
-setErrors(newErrors)
-return Object.keys(newErrors).length === 0
-}
-
-
-const handleCreateAppointment = async () => {
-if (!validateForm()) {
-return
-}
-
-setIsSubmitting(true)
-try {
-if (!selectedSchedule || !selectedPatient || !selectedSlot) {
-setToastInfo({
-  open: true,
-  message: "Vui lòng chọn đầy đủ thông tin lịch hẹn và bệnh nhân.",
-  type: "error",
-})
-return
-}
-
-const slotParts = selectedSlot.split('-')
-if (slotParts.length !== 2) {
-setToastInfo({
-  open: true,
-  message: "Format thời gian không hợp lệ. Vui lòng chọn lại slot.",
-  type: "error",
-})
-return
-}
-
-const [slotStart, slotEnd] = slotParts
-
-const timeRegex = /^([0-1]?[0-9]|2[0-3]):[0-5][0-9](?::[0-5][0-9])?$/
-if (!timeRegex.test(slotStart) || !timeRegex.test(slotEnd)) {
-setToastInfo({
-  open: true,
-  message: "Format thời gian không đúng. Vui lòng chọn lại slot.",
-  type: "error",
-})
-return
-}
-
-const normalizeTime = (time: string) => {
-return time.split(':').length === 2 ? `${time}:00` : time
-}
-
-const normalizedSlotStart = normalizeTime(slotStart)
-const normalizedSlotEnd = normalizeTime(slotEnd)
-
-const appointmentData: AppointmentRequest = {
-schedule: selectedSchedule.id, 
-patient: selectedPatient.patientId,   
-doctor: parseInt(doctorId, 10), 
-symptoms: symptoms.trim(),
-slot_start: normalizedSlotStart, 
-slot_end: normalizedSlotEnd,     
-appointment_status: AppointmentStatus.PENDING, 
-}
-
-// Validate all fields one more time
-const validationChecks = [
-{ field: 'scheduleId', value: appointmentData.schedule, check: (v: any) => typeof v === 'number' && v > 0 },
-{ field: 'patientId', value: appointmentData.patient, check: (v: any) => typeof v === 'number' && v > 0 },
-{ field: 'doctorId', value: appointmentData.doctor, check: (v: any) => typeof v === 'number' && v > 0 },
-{ field: 'symptoms', value: appointmentData.symptoms, check: (v: any) => typeof v === 'string' && v.length > 0 },
-{ field: 'slotStart', value: appointmentData.slot_start, check: (v: any) => typeof v === 'string' && timeRegex.test(v) },
-{ field: 'slotEnd', value: appointmentData.slot_end, check: (v: any) => typeof v === 'string' && timeRegex.test(v) },
-]
-
-const failedValidations = validationChecks.filter(check => !check.check(check.value))
-if (failedValidations.length > 0) {
-setToastInfo({
-  open: true,
-  message: `Dữ liệu không hợp lệ cho các trường: ${failedValidations.map(f => f.field).join(', ')}`,
-  type: "error",
-})
-return
-}
-
-// Call API with enhanced error handling
-await appointmentService.createAppointment(appointmentData)
-
-// Success handling
-closeModal()
-resetModalFields()
-setToastInfo({
-open: true,
-message: "Tạo cuộc hẹn thành công!",
-type: "success",
-})
-
-// Refresh appointments list
-await fetchAppointments()
-
-} catch (error: any) {
-console.error("Lỗi khi tạo cuộc hẹn:", error)
-
-// Enhanced error message handling
-let errorMessage = "Lỗi không xác định"
-
-if (error.message) {
-errorMessage = error.message
-} else if (error.response?.data?.message) {
-errorMessage = error.response.data.message
-} else if (error.response?.data?.detail) {
-errorMessage = error.response.data.detail
-} else if (error.response?.status) {
-switch (error.response.status) {
-  case 400:
-    errorMessage = "Dữ liệu gửi lên không hợp lệ. Vui lòng kiểm tra lại."
-    break
-  case 401:
-    errorMessage = "Bạn không có quyền thực hiện thao tác này."
-    break
-  case 409:
-    errorMessage = "Slot thời gian này đã được đặt. Vui lòng chọn slot khác."
-    break
-  case 500:
-    errorMessage = "Lỗi server. Vui lòng thử lại sau."
-    break
-  default:
-    errorMessage = `Lỗi HTTP ${error.response.status}`
-}
-}
-
-setToastInfo({
-open: true,
-message: `Lỗi khi tạo cuộc hẹn: ${errorMessage}`,
-type: "error",
-})
-} finally {
-setIsSubmitting(false)
-}
-}
-
-const handleAppointmentStatusChange = async (appointmentId: number, newStatus: string) => {
-try {
-setIsLoading(true)
-
-const updateData = {
-appointmentStatus: newStatus as AppointmentStatus,
-}
-
-await appointmentService.updateAppointment(appointmentId, updateData)
-
-// Log thông tin cập nhật trạng thái để gỡ lỗi
-console.log(`Updating appointment ${appointmentId} to status: ${newStatus}`);
-
-setEvents((prev) =>
-prev.map((event) => {
-  if (event.id === appointmentId.toString()) {
-    const statusMap: Record<string, "success" | "waiting" | "cancel" | "upcoming" | "no-show"> = {
-      "P": "waiting", // PENDING
-      "C": "upcoming", // CONFIRMED
-      "I": "waiting", // IN_PROGRESS
-      "D": "success", // COMPLETED
-      "X": "cancel", // CANCELLED
-      "N": "no-show", // NO_SHOW
-    }
-
-    const newCalendarStatus = statusMap[newStatus] || "waiting";
-    // Log trạng thái mới sau khi ánh xạ để gỡ lỗi
-    console.log(`Event ID: ${event.id}, Old Status: ${event.extendedProps.appointmentStatus}, New Status: ${newStatus}, Mapped Calendar Status: ${newCalendarStatus}`);
-
-    return {
-      ...event,
-      extendedProps: {
-        ...event.extendedProps,
-        calendar: newCalendarStatus,
-        appointmentStatus: newStatus as AppointmentStatus,
-      },
-    }
-  }
-  return event
-}),
-)
-
-if (selectedEvent && selectedEvent.id === appointmentId.toString()) {
-setSelectedEvent((prev) => {
-  if (!prev) return null
-
-  return {
-    ...prev,
-    extendedProps: {
-      ...prev.extendedProps,
-      appointmentStatus: newStatus as AppointmentStatus,
-    },
-  }
-})
-}
-
-setToastInfo({
-open: true,
-message: "Cập nhật trạng thái thành công!",
-type: "success",
-})
-} catch (error) {
-console.error("Lỗi khi cập nhật trạng thái cuộc hẹn:", error)
-setToastInfo({
-open: true,
-message: `Lỗi khi cập nhật trạng thái: ${error instanceof Error ? error.message : "Lỗi không xác định"}`,
-type: "error",
-})
-} finally {
-setIsLoading(false)
-}
-}
-
-const handleCancelAppointment = async (appointmentId: number) => {
-try {
-setIsLoading(true);
-await appointmentService.cancelAppointment(appointmentId);
-setToastInfo({
-open: true,
-message: "Cuộc hẹn đã được hủy thành công!",
-type: "success",
-});
-handleCloseModal(); 
-await fetchAppointments(); 
-} catch (error) {
-console.error("Lỗi khi hủy cuộc hẹn:", error);
-setToastInfo({
-open: true,
-message: `Lỗi khi hủy cuộc hẹn: ${error instanceof Error ? error.message : "Lỗi không xác định"}`,
-type: "error",
-});
-} finally {
-setIsLoading(false);
-}
-};
-
-const getGenderText = (gender: string): string => {
-switch (gender) {
-case "MALE":
-return "Nam"
-case "FEMALE":
-return "Nữ"
-case "OTHER":
-return "Khác"
-default:
-return "Không xác định"
-}
-}
-
-const renderEventContent = (eventInfo: {
-event: {
-title: string
-start: Date | null
-extendedProps: { calendar: string; eventTime?: string }
-}
-timeText: string
-}) => {
-const { event } = eventInfo
-const time = event.extendedProps.eventTime || eventInfo.timeText
-
-let bgColor = "bg-gray-50"
-let textColor = "text-gray-800"
-let borderColor = "border-gray-500"
-let pillColor = "bg-gray-500 text-white"
-
-switch (event.extendedProps.calendar) {
-case "success":
-bgColor = "bg-green-50"
-textColor = "text-green-800"
-borderColor = "border-green-500"
-pillColor = "bg-green-500 text-white"
-break
-case "cancel":
-bgColor = "bg-red-50"
-textColor = "text-red-800"
-borderColor = "border-red-500"
-pillColor = "bg-red-500 text-white"
-break
-case "upcoming":
-bgColor = "bg-yellow-50"
-textColor = "text-yellow-800"
-borderColor = "border-yellow-500"
-pillColor = "bg-yellow-500 text-white"
-break
-case "waiting":
-bgColor = "bg-blue-50"
-textColor = "text-blue-800"
-borderColor = "border-blue-500"
-pillColor = "bg-blue-500 text-white"
-break
-case "no-show": // Đảm bảo trường hợp này được xử lý
-bgColor = "bg-red-50"
-textColor = "text-red-800"
-borderColor = "border-red-500"
-pillColor = "bg-red-500 text-white"
-break
-}
-
-return (
-<div className={`flex flex-col p-1 rounded-md border-l-4 shadow-sm ${borderColor} ${bgColor}`}>
-<div className="flex items-center gap-1 justify-between">
-  <span className={`text-sm font-medium truncate ${textColor}`}>{event.title}</span>
-  <span className={`text-xs px-1.5 py-0.5 rounded-full ${pillColor}`}>
-    {event.extendedProps.calendar === "success"
-      ? "Đã hoàn thành"
-      : event.extendedProps.calendar === "cancel"
-        ? "Hủy"
-        : event.extendedProps.calendar === "upcoming"
-          ? "Đã xác nhận"
-          : event.extendedProps.calendar === "no-show"
-            ? "Không đến"
-            : event.extendedProps.calendar === "waiting"
-              ? "Chờ xử lý"
-              : "Chờ xử lý"}
-  </span>
-</div>
-{time && (
-  <div className="text-xs flex items-center gap-1 mt-1">
-    <svg
-      xmlns="http://www.w3.org/2000/svg"
-      width="12"
-      height="12"
-      viewBox="0 0 24 24"
-      fill="none"
-      stroke="currentColor"
-      strokeWidth="2"
-      strokeLinecap="round"
-      strokeLinejoin="round"
-    >
-      <circle cx="12" cy="12" r="10"></circle>
-      <polyline points="12 6 12 12 16 14"></polyline>
-    </svg>
-    <span className="text-gray-600">{formatTimeToVietnamese(time)}</span>
-  </div>
-)}
-</div>
-)
-}
-
-// Thành phần Toast
-const Toast = () => {
-useEffect(() => {
-if (toastInfo.open) {
-const timer = setTimeout(() => {
-  setToastInfo((prev) => ({ ...prev, open: false }))
-}, 5000)
-
-return () => clearTimeout(timer)
-}
-}, [toastInfo.open])
-
-if (!toastInfo.open) return null
-
-return (
-<div className="fixed bottom-4 right-4 z-50">
-<div
-  className={`px-4 py-3 rounded-lg shadow-lg flex items-center ${
-    toastInfo.type === "error"
-      ? "bg-red-50 text-red-800 border-l-4 border-red-500"
-      : toastInfo.type === "success"
-        ? "bg-green-50 text-green-800 border-l-4 border-green-500"
-        : toastInfo.type === "warning"
-          ? "bg-yellow-50 text-yellow-800 border-l-4 border-yellow-500"
-          : "bg-blue-50 text-blue-800 border-l-4 border-blue-500"
-  }`}
->
-  <div className="mr-3">
-    {toastInfo.type === "error" && (
-      <svg
-        xmlns="http://www.w3.org/2000/svg"
-        className="h-5 w-5 text-red-500"
-        viewBox="0 0 20 20"
-        fill="currentColor"
-      >
-        <path
-          fillRule="evenodd"
-          d="M10 18a8 8 0 100-16 8 8 0 000 16zM8.707 7.293a1 1 0 00-1.414 1.414L8.586 10l-1.293 1.293a1 1 0 101.414 1.414L10 11.414l1.293 1.293a1 1 0 001.414-1.414L11.414 10l1.293-1.293a1 1 0 00-1.414-1.414L10 8.586 8.707 7.293z"
-          clipRule="evenodd"
-        />
-      </svg>
-    )}
-    {toastInfo.type === "success" && (
-      <svg
-        xmlns="http://www.w3.org/2000/svg"
-        className="h-5 w-5 text-green-500"
-        viewBox="0 0 20 20"
-        fill="currentColor"
-      >
-        <path
-          fillRule="evenodd"
-          d="M10 18a8 8 0 100-16 8 8 0 000 16zm3.707-9.293a1 1 0 00-1.414-1.414L9 10.586 7.707 9.293a1 1 0 00-1.414 1.414l2 2a1 1 0 001.414 0l4-4z"
-          clipRule="evenodd"
-        />
-      </svg>
-    )}
-  </div>
-  <div>
-    <p className="font-medium">{toastInfo.message}</p>
-  </div>
-  <button
-    onClick={() => setToastInfo((prev) => ({ ...prev, open: false }))}
-    className="ml-4 text-gray-500 hover:text-gray-700"
-  >
-    <svg
-      xmlns="http://www.w3.org/2000/svg"
-      className="h-4 w-4"
-      fill="none"
-      viewBox="0 0 24 24"
-      stroke="currentColor"
-    >
-      <path strokeLinecap="round" strokeLinejoin="round" strokeWidth={2} d="M6 18L18 6M6 6l12 12" />
-    </svg>
-  </button>
-</div>
-</div>
-)
-}
-
-return (
-<>
-<div className="rounded-2xl border border-gray-200 bg-white dark:border-gray-800 dark:bg-white/[0.03]">
-{/* Thanh công cụ lịch */}
-<div className="flex justify-between items-center p-4 border-b border-gray-200">
-  <h2 className="text-xl font-semibold text-gray-800">Lịch khám bệnh</h2>
-  <div className="flex space-x-2">
-    <button
-      onClick={fetchAppointments}
-      disabled={isLoading}
-      className="flex items-center px-3 py-2 rounded-md bg-blue-50 text-blue-600 hover:bg-blue-100 transition-colors"
-    >
-      {isLoading ? (
-        <>
-          <svg
-            className="animate-spin -ml-1 mr-2 h-4 w-4 text-blue-600"
-            xmlns="http://www.w3.org/2000/svg"
-            fill="none"
-            viewBox="0 0 24 24"
-          >
-            <circle
-              className="opacity-25"
-              cx="12"
-              cy="12"
-              r="10"
-              stroke="currentColor"
-              strokeWidth="4"
-            ></circle>
-            <path
-              className="opacity-75"
-              fill="currentColor"
-              d="M4 12a8 8 0 018-8V0C5.373 0 0 5.373 0 12h4zm2 5.291A7.962 7.962 0 014 12H0c0 3.042 1.135 5.824 3 7.938l3-2.647z"
-            ></path>
-          </svg>
-          Đang tải...
-        </>
-      ) : (
-        <>
-          <svg
-            xmlns="http://www.w3.org/2000/svg"
-            className="h-4 w-4 mr-1"
-            fill="none"
-            viewBox="0 0 24 24"
-            stroke="currentColor"
-          >
-            <path
-              strokeLinecap="round"
-              strokeLinejoin="round"
-              strokeWidth={2}
-              d="M4 4v5h.582m15.356 2A8.001 8.001 0 004.582 9m0 0H9m11 11v-5h-.581m0 0a8.003 8.003 0 01-15.357-2m15.357 2H15"
-            />
-          </svg>
-          Làm mới dữ liệu
-        </>
-      )}
-    </button>
-  </div>
-</div>
-
-<div className="custom-calendar" style={{ position: "relative" }}>
-  <FullCalendar
-    ref={calendarRef}
-    plugins={[dayGridPlugin, interactionPlugin]}
-    initialView="dayGridMonth"
-    locale={viLocale}
-    fixedWeekCount={true}
-    height="auto"
-    contentHeight="auto"
-    aspectRatio={1.8}
-    dayMaxEventRows={0}
-    stickyHeaderDates={true}
-    headerToolbar={{
-      left: "prev,next addEventButton",
-      center: "title",
-      right: "dayGridMonth",
-    }}
-    events={events}
-    selectable={true}
-    select={(selectInfo) => {
-      const dateStr = formatDateForCalendar(selectInfo.startStr)
-      const dateEvents = events.filter((event) => {
-        const eventDate = formatDateForCalendar(event.start)
-        return eventDate === dateStr
-      })
-
-      if (dateEvents.length === 0) {
-        handleDateSelect(selectInfo)
-      }
-    }}
-    eventClick={handleEventClick}
-    eventContent={renderEventContent}
-    slotLabelFormat={{
-      hour: "2-digit",
-      minute: "2-digit",
-      hour12: false,
-    }}
-    eventTimeFormat={{
-      hour: "2-digit",
-      minute: "2-digit",
-      hour12: false,
-    }}
-    displayEventTime={true}
-    businessHours={{
-      daysOfWeek: [1, 2, 3, 4, 5, 6],
-      startTime: "06:30",
-      endTime: "17:00",
-    }}
-    slotMinTime="06:00"
-    slotMaxTime="18:00"
-    dayMaxEvents={false}
-    moreLinkClick={(info) => {
-      handleDateClick(formatDateForCalendar(info.date.toISOString()))
-    }}
-    eventMaxStack={3}
-    slotDuration="00:15:00"
-    slotLabelInterval="01:00:00"
-    timeZone="local"
-    dayCellContent={(info) => {
-      const cellDate = formatDateForCalendar(info.date.toISOString())
-      const dayEvents = events.filter((event) => {
-        const eventDate = formatDateForCalendar(event.start)
-        return eventDate === cellDate
-      })
-
-      const appointmentCount = dayEvents.length
-
-      return (
-        <div
-          className={`h-full w-full relative cursor-pointer transition-colors duration-200 ${
-            appointmentCount === 0
-              ? "hover:bg-gray-50"
-              : appointmentCount <= 10
-                ? "bg-green-50 hover:bg-green-100"
-                : appointmentCount <= 50
-                  ? "bg-yellow-50 hover:bg-yellow-100"
-                  : appointmentCount <= 100
-                    ? "bg-orange-50 hover:bg-orange-100"
-                    : "bg-red-50 hover:bg-red-100"
-          }`}
-          onClick={(e) => {
-            e.stopPropagation()
-
-            if (appointmentCount > 0) {
-              handleDateClick(cellDate)
-            }
-          }}
-        >
-          <div className="p-2">
-            <div className="font-medium text-gray-900">{info.dayNumberText}</div>
-            {appointmentCount > 0 && (
-              <div
-                className={`mt-1 text-xs font-semibold px-2 py-1 rounded-full text-center ${
-                  appointmentCount <= 10
-                    ? "bg-green-100 text-green-800"
-                    : appointmentCount <= 50
-                      ? "bg-yellow-100 text-yellow-800"
-                      : appointmentCount <= 100
-                        ? "bg-orange-100 text-orange-800"
-                        : "bg-red-100 text-red-800"
-                }`}
-              >
-                {appointmentCount} cuộc hẹn
-              </div>
-            )}
-          </div>
-        </div>
-      )
-    }}
-    customButtons={{
-      addEventButton: {
-        text: "Thêm cuộc hẹn",
-        click: openModal,
-      },
-    }}
-  />
-</div>
-
-{/* Modal cuộc hẹn chính */}
-<Modal
-  isOpen={isOpen}
-  onClose={handleCloseModal}
-  className="max-w-[800px] lg:p-8 mt-[5vh] mb-8 overflow-y-auto custom-scrollbar max-h-[calc(95vh-4rem)]"
->
-  <div className="flex flex-col px-4">
-    <div className="flex justify-between items-center mb-6">
-      <h5 className="font-semibold text-gray-800 text-xl lg:text-2xl">
-        {selectedEvent ? "Chi tiết cuộc hẹn" : "Tạo cuộc hẹn mới"}
-      </h5>
-
-      {selectedEvent?.extendedProps?.appointmentId && (
-        <div className="flex items-center">
-          <span className="text-sm text-gray-600 mr-2">Trạng thái:</span>
-          <select
-            value={selectedEvent.extendedProps.appointmentStatus || AppointmentStatus.PENDING}
-            onChange={(e) => {
-              const newStatus = e.target.value as AppointmentStatus
-              handleAppointmentStatusChange(selectedEvent.extendedProps.appointmentId as number, newStatus)
-            }}
-            className="text-sm border-gray-300 rounded-md shadow-sm focus:border-blue-300 focus:ring focus:ring-blue-200 focus:ring-opacity-50"
-            aria-label="Trạng thái cuộc hẹn"
-          >
-            <option value={AppointmentStatus.PENDING}>Chờ xử lý</option>
-            <option value={AppointmentStatus.CONFIRMED}>Đã xác nhận</option>
-            <option value={AppointmentStatus.IN_PROGRESS}>Đang khám</option>
-            <option value={AppointmentStatus.COMPLETED}>Hoàn thành</option>
-            <option value={AppointmentStatus.CANCELLED}>Đã hủy</option>
-            <option value={AppointmentStatus.NO_SHOW}>Không đến</option> 
-          </select>
-        </div>
-      )}
-    </div>
-
-    {/* Hiển thị thông tin bệnh nhân với enriched data */}
-    {selectedEvent && selectedEvent.extendedProps.patientName && (
-      <div className="bg-blue-50 p-4 rounded-lg mb-4">
-        <h6 className="font-semibold text-blue-800 mb-2">Thông tin bệnh nhân</h6>
-        <div className="grid grid-cols-2 gap-3">
-          <div>
-            <p className="text-sm text-gray-600">Họ tên:</p>
-            <p className="font-medium">{selectedEvent.extendedProps.patientName}</p>
-          </div>
-          <div>
-            <p className="text-sm text-gray-600">Mã bệnh nhân:</p>
-            <p className="font-medium">{selectedEvent.extendedProps.patientId || "N/A"}</p>
-          </div>
-          {selectedEvent.extendedProps.patientAge !== undefined && (
-            <div>
-              <p className="text-sm text-gray-600">Tuổi:</p>
-              <p className="font-medium">{selectedEvent.extendedProps.patientAge}</p>
-            </div>
-          )}
-          {/* REMOVED: Số điện thoại bệnh nhân */}
-          {selectedEvent.extendedProps.insuranceId && (
-            <div>
-              <p className="text-sm text-gray-600">Số bảo hiểm:</p>
-              <p className="font-medium">{selectedEvent.extendedProps.insuranceId}</p>
-            </div>
-          )}
-          {selectedEvent.extendedProps.symptoms && (
-            <div className="col-span-2">
-              <p className="text-sm text-gray-600">Triệu chứng:</p>
-              <p className="font-medium">{selectedEvent.extendedProps.symptoms}</p>
-            </div>
-          )}
-          {selectedEvent.extendedProps.doctorName && (
-            <div className="col-span-2">
-              <p className="text-sm text-gray-600">Bác sĩ:</p>
-              <p className="font-medium">{selectedEvent.extendedProps.doctorName}</p>
-            </div>
-          )}
-          {selectedEvent.extendedProps.department && (
-            <div className="col-span-2">
-              <p className="text-sm text-gray-600">Khoa:</p>
-              <p className="font-medium">{selectedEvent.extendedProps.department}</p>
-            </div>
-          )}
-          {selectedEvent.extendedProps.eventTime && (
-            <div className="col-span-2">
-              <p className="text-sm text-gray-600">Thời gian:</p>
-              <p className="font-medium">{formatTimeToVietnamese(selectedEvent.extendedProps.eventTime)}</p>
-            </div>
-          )}
-        </div>
-      </div>
-    )}
-
-    {/* Nút Hủy cuộc hẹn và Đóng cho chế độ xem chi tiết */}
-    {selectedEvent && (
-      <div className="flex justify-end gap-3 pt-2">
-        {selectedEvent.extendedProps.appointmentStatus !== AppointmentStatus.CANCELLED &&
-          selectedEvent.extendedProps.appointmentStatus !== AppointmentStatus.COMPLETED &&
-          selectedEvent.extendedProps.appointmentStatus !== AppointmentStatus.NO_SHOW && (
-            <button
-              type="button"
-              onClick={() => handleCancelAppointment(selectedEvent.extendedProps.appointmentId as number)}
-              className="px-6 py-2.5 rounded-lg bg-red-600 text-white text-sm font-medium hover:bg-red-700 disabled:opacity-50 disabled:cursor-not-allowed"
-              disabled={isLoading}
-            >
-              Hủy cuộc hẹn
-            </button>
-          )}
-        <button
-          type="button"
-          onClick={handleCloseModal}
-          className="px-6 py-2.5 rounded-lg border border-gray-300 text-gray-700 text-sm font-medium hover:bg-gray-50"
-        >
-          Đóng
-        </button>
-      </div>
-    )}
-
-    {/* Form tạo cuộc hẹn mới với debugging và loading states */}
-    {!selectedEvent && (
-      <form
-        onSubmit={(e) => {
-          e.preventDefault()
-          handleCreateAppointment()
-        }}
-        className="space-y-6"
-      >
-        {/* Chọn lịch */}
-        <div className="bg-gray-50 p-4 rounded-lg space-y-4">
-          <h6 className="font-medium text-gray-700 mb-3">Chọn lịch khám</h6>
-
-          <div className="grid grid-cols-3 gap-4">
-            {/* Chọn khoa */}
-            <div>
-              <label className="block mb-1.5 text-sm font-medium text-gray-700">
-                Khoa <span className="text-red-500">*</span>
-              </label>
-              <select
-                value={departmentId}
-                onChange={handleDepartmentChange}
-                className="w-full h-11 rounded-lg border border-gray-300 bg-white px-4 text-sm"
-                disabled={isLoadingDepartments}
-              >
-                <option value="">
-                  {isLoadingDepartments ? "Đang tải khoa..." : "Chọn khoa"}
-                </option>
-                {departmentList.map((dept) => (
-                  <option key={dept.id} value={String(dept.id)}>{dept.department_name}
-                  </option>
-                ))}
-              </select>
-              {errors.departmentId && <p className="text-red-500 text-xs mt-1">{errors.departmentId}</p>}
-              {selectedDepartment && (
-                <p className="text-sm text-gray-600 mt-2">
-                  Đã chọn: <span className="font-medium text-gray-800">{selectedDepartment.department_name}</span>
-                </p>
-              )}
-            </div>
-
-            {/* Chọn bác sĩ - Sử dụng doctorsByDepartment với trạng thái loading */}
-            <div>
-              <label className="block mb-1.5 text-sm font-medium text-gray-700">
-                Bác sĩ <span className="text-red-500">*</span>
-              </label>
-              <select
-                value={doctorId}
-                onChange={handleDoctorChange}
-                className="w-full h-11 rounded-lg border border-gray-300 bg-white px-4 text-sm"
-                disabled={!departmentId || isLoadingDoctors}
-              >
-                <option value="">
-                  {isLoadingDoctors
-                    ? "Đang tải bác sĩ..."
-                    : !departmentId
-                      ? "Chọn khoa trước"
-                      : doctorsByDepartment.length === 0
-                        ? "Không có bác sĩ nào"
-                        : "Chọn bác sĩ"}
-                </option>
-                {doctorsByDepartment.map((doctor) => (
-                  <option key={doctor.doctorId} value={String(doctor.doctorId)}>
-                    {doctor.fullName}
-                  </option>
-                ))}
-              </select>
-              {errors.doctorId && <p className="text-red-500 text-xs mt-1">{errors.doctorId}</p>}
-              {selectedDoctor && (
-                <p className="text-sm text-gray-600 mt-2">
-                  Đã chọn: <span className="font-medium text-gray-800">{selectedDoctor.fullName}</span>
-                </p>
-              )}
-            </div>
-
-            {/* Chọn ngày */}
-            <div>
-              <label className="block mb-1.5 text-sm font-medium text-gray-700">
-                Ngày khám <span className="text-red-500">*</span>
-              </label>
-              <DatePicker
-                id="appointment-date"
-                onChange={handleDateChange}
-                value={selectedDate || ""}
-                error={errors.date}
-                disabled={!doctorId} // Enabled only if a doctor is selected
-              />
-              {errors.date && <p className="text-red-500 text-xs mt-1">{errors.date}</p>}
-            </div>
-          </div>
-
-          {/* Chọn ca làm việc */}
-          {(isLoadingSchedules || schedules.length > 0) && (
-            <div>
-              <label className="block mb-1.5 text-sm font-medium text-gray-700">
-                Ca làm việc <span className="text-red-500">*</span>
-              </label>
-
-              {isLoadingSchedules ? (
-                <div className="flex items-center justify-center py-8">
-                  <svg className="animate-spin h-6 w-6 text-blue-500" viewBox="0 0 24 24">
-                    <circle className="opacity-25" cx="12" cy="12" r="10" stroke="currentColor" strokeWidth="4" />
-                    <path className="opacity-75" fill="currentColor" d="M4 12a8 8 0 018-8V0C5.373 0 0 5.373 0 12h4zm2 5.291A7.962 7.962 0 014 12H0c0 3.042 1.135 5.824 3 7.938l3-2.647z" />
-                  </svg>
-                  <span className="ml-2 text-gray-600">Đang tải lịch làm việc...</span>
-                </div>
-              ) : schedules.length === 0 ? (
-                <div className="text-center py-8 text-gray-500">
-                  <p>Không có ca làm việc nào</p>
-                </div>
-              ) : (
-                <div className="grid grid-cols-2 gap-4">
-                  {schedules.map((schedule) => {
-                    const isFull = schedule.currentPatients >= schedule.maxPatients;
-                    const cardClasses = `p-4 border rounded-lg cursor-pointer transition-colors ${
-                      selectedSchedule?.id === schedule.id
-                        ? "border-blue-500 bg-blue-50"
-                        : isFull
-                          ? "border-red-200 bg-red-50 cursor-not-allowed"
-                          : "border-gray-200 hover:border-blue-300"
-                    }`;
-                    const pillClasses = `px-2 py-1 text-xs rounded ${
-                      isFull
-                        ? "bg-red-100 text-red-800"
-                        : "bg-green-100 text-green-800"
-                    }`;
-                    const pillText = isFull ? "Đã đầy" : "Có thể đặt";
-
-                    return (
-                      <div
-                        key={schedule.id}
-                        onClick={() => handleScheduleSelect(schedule)}
-                        className={cardClasses}
-                      >
-                        <div className="flex items-center justify-between mb-2">
-                          <span className="text-sm font-medium text-gray-900">
-                            {schedule.startTime} - {schedule.endTime}
-                          </span>
-                          <span className={pillClasses}>
-                            {pillText}
-                          </span>
-                        </div>
-                      </div>
-                    );
-                  })}
-                </div>
-              )}
-              {errors.scheduleId && <p className="text-red-500 text-xs mt-1">{errors.scheduleId}</p>}
-            </div>
-          )}
-
-          {/* NEW: Chọn giờ khám từ các slot có sẵn */}
-          {(selectedSchedule && (isLoadingSchedules || availableSlots.length > 0)) && (
-            <div>
-              <label className="block mb-1.5 text-sm font-medium text-gray-700">
-                Chọn giờ khám <span className="text-red-500">*</span>
-              </label>
-              {isLoadingSchedules ? (
-                <div className="flex items-center justify-center py-4">
-                  <svg className="animate-spin h-5 w-5 text-blue-500" viewBox="0 0 24 24">
-                    <circle className="opacity-25" cx="12" cy="12" r="10" stroke="currentColor" strokeWidth="4" />
-                    <path className="opacity-75" fill="currentColor" d="M4 12a8 8 0 018-8V0C5.373 0 0 5.373 0 12h4zm2 5.291A7.962 7.962 0 014 12H0c0 3.042 1.135 5.824 3 7.938l3-2.647z" />
-                  </svg>
-                  <span className="ml-2 text-gray-600">Đang tải slot...</span>
-                </div>
-              ) : availableSlots.length === 0 ? (
-                <div className="text-center py-4 text-gray-500">
-                  <p>Không có slot trống nào cho ca này</p>
-                </div>
-              ) : (
-                <select
-                  value={selectedSlot}
-                  onChange={(e) => setSelectedSlot(e.target.value)}
-                  className="w-full h-11 rounded-lg border border-gray-300 bg-white px-4 text-sm"
-                  disabled={!selectedSchedule || availableSlots.filter(s => s.available).length === 0}
-                >
-                  <option value="">Chọn giờ khám</option>
-                  {availableSlots.map((slot, index) => (
-                    <option key={index} value={`${slot.slot_start}-${slot.slot_end}`} disabled={!slot.available}>
-                      {formatTimeToVietnamese(slot.slot_start)} - {formatTimeToVietnamese(slot.slot_end)} {slot.available ? '' : '(Đã đặt)'}
-                    </option>
-                  ))}
-                </select>
-              )}
-              {errors.slot && <p className="text-red-500 text-xs mt-1">{errors.slot}</p>}
-            </div>
-          )}
-        </div>
-
-        {/* Chọn bệnh nhân */}
-        <div className="bg-gray-50 p-4 rounded-lg space-y-4">
-          <h6 className="font-medium text-gray-700 mb-3">Thông tin bệnh nhân</h6>
-
-          <div>
-            <label className="block mb-1.5 text-sm font-medium text-gray-700">
-              Chọn bệnh nhân <span className="text-red-500">*</span>
-            </label>
-            <select
-              value={selectedPatient?.patientId || ""} 
-              onChange={handlePatientChange}
-              className="w-full h-11 rounded-lg border border-gray-300 bg-white px-4 text-sm"
-              disabled={isLoadingPatients}
-              required
-            >
-              <option value="">
-                {isLoadingPatients ? "Đang tải bệnh nhân..." : patients.length === 0 ? "Không có bệnh nhân nào" : "Chọn bệnh nhân"}
-              </option>
-              {patients.map((patient) => (
-                <option key={patient.patientId} value={patient.patientId}> 
-                  {patient.fullName} - {getGenderText(patient.gender)}
-                </option>
-              ))}
-            </select>
-            {errors.patientId && <p className="text-red-500 text-xs mt-1">{errors.patientId}</p>}
-          </div>
-
-          {/* Hiển thị chi tiết bệnh nhân đã chọn */}
-          {selectedPatient && (
-            <div className="mt-4 p-4 bg-white rounded-lg border">
-              <h4 className="text-sm font-medium text-gray-900 mb-2">Chi tiết bệnh nhân</h4>
-              <div className="grid grid-cols-2 gap-4 text-sm">
-                <div>
-                  <span className="font-medium text-gray-600">Họ tên:</span>{" "}
-                  <span className="text-gray-800">{selectedPatient.fullName || "Chưa cập nhật"}</span>
-                </div>
-                <div>
-                  <span className="font-medium text-gray-600">Tuổi:</span>{" "}
-                  <span className="text-gray-800">{selectedPatient.age || "Chưa cập nhật"}</span>
-                </div>
-                <div>
-                  <span className="font-medium text-gray-600">Giới tính:</span>{" "}
-                  <span className="text-gray-800">{getGenderText(selectedPatient.gender) || "Chưa cập nhật"}</span>
-                </div>
-                {selectedPatient.insuranceNumber && (
-                  <div className="col-span-2">
-                    <span className="font-medium text-gray-600">Số bảo hiểm:</span>{" "}
-                    <span className="text-gray-800">{selectedPatient.insuranceNumber}</span>
-                  </div>
-                )}
-              </div>
-            </div>
-          )}
-
-          {/* Triệu chứng */}
-          <div>
-            <label className="block mb-1.5 text-sm font-medium text-gray-700">
-              Triệu chứng <span className="text-red-500">*</span>
-            </label>
-            <textarea
-              value={symptoms}
-              onChange={(e) => setSymptoms(e.target.value)}
-              placeholder="Nhập triệu chứng của bệnh nhân..."
-              rows={3}
-              className="w-full rounded-lg border border-gray-300 bg-white px-4 py-2 text-sm resize-none"
-              required
-            />
-            {errors.symptoms && <p className="text-red-500 text-xs mt-1">{errors.symptoms}</p>}
-          </div>
-        </div>
-
-        {/* Nút điều khiển */}
-        <div className="flex justify-end gap-3 pt-2">
-          <button
-            type="button"
-            onClick={handleCloseModal}
-            className="px-6 py-2.5 rounded-lg border border-gray-300 text-gray-700 text-sm font-medium hover:bg-gray-50"
-          >
-            Hủy
-          </button>
-          <button
-            type="submit"
-            disabled={isSubmitting || !selectedSchedule || !selectedPatient || !selectedSlot}
-            className="px-6 py-2.5 rounded-lg bg-blue-600 text-white text-sm font-medium hover:bg-blue-700 disabled:opacity-50 disabled:cursor-not-allowed"
-          >
-            {isSubmitting ? (
-              <span className="flex items-center gap-2">
-                <svg className="animate-spin h-4 w-4" viewBox="0 0 24 24">
-                  <circle className="opacity-25" cx="12" cy="12" r="10" stroke="currentColor" strokeWidth="4" />
-                  <path
-                    className="opacity-75"
-                    fill="currentColor"
-                    d="M4 12a8 8 0 018-8V0C5.373 0 0 5.373 0 12h4zm2 5.291A7.962 7.962 0 014 12H0c0 3.042 1.135 5.824 3 7.938l3-2.647z"
-                  />
-                </svg>
-                Đang tạo...
-              </span>
-            ) : (
-              "Tạo cuộc hẹn"
-            )}
-          </button>
-        </div>
-      </form>
-    )}
-  </div>
-</Modal>
-
-{/* Modal các cuộc hẹn trong ngày */}
-<Modal
-  isOpen={isDayModalOpen}
-  onClose={closeDayModal}
-  className="max-w-[700px] lg:p-8 lg:pb-6 mt-[10vh] mb-8 max-h-[80vh]"
->
-  <div className="flex flex-col px-4">
-    <div>
-      <h5 className="mb-2 font-semibold text-gray-800 text-xl lg:text-2xl">
-        Danh sách cuộc hẹn {selectedDate}
-      </h5>
-      <p className="text-sm text-gray-600 mb-4">
-        Tổng số cuộc hẹn:{" "}
-        <span className="font-semibold text-blue-600">
-          {dayEvents.length} cuộc hẹn
-        </span>
-      </p>
-    </div>
-    <div className="mt-4 overflow-y-auto max-h-[60vh] custom-scrollbar pr-2">
-      {dayEvents.length === 0 ? (
-        <p className="text-center text-gray-500 text-sm py-8">Không có cuộc hẹn nào trong ngày này</p>
-      ) : (
-        <div className="space-y-3">
-          {dayEvents.map((event, index) => (
-            <div
-              key={event.id}
-              className="p-4 rounded-lg border border-gray-200 cursor-pointer hover:shadow-md hover:border-blue-300 transition-all duration-200"
-              onClick={() => {
-                setSelectedEvent(event)
-                closeDayModal()
-                openModal()
-              }}
-            >
-              <div className="flex justify-between items-start">
-                <div className="flex items-center space-x-2">
-                  <span className="text-sm font-medium text-gray-500">#{index + 1}</span>
-
-                  <span
-                    className={`text-xs font-semibold px-2.5 py-1 rounded-full ${
-                      event.extendedProps.calendar === "success"
-                        ? "bg-green-100 text-green-800"
-                        : event.extendedProps.calendar === "cancel"
-                          ? "bg-red-100 text-red-800"
-                          : event.extendedProps.calendar === "no-show"
-                            ? "bg-red-100 text-red-800"
-                            : event.extendedProps.calendar === "upcoming" 
-                              ? "bg-yellow-100 text-yellow-800"
-                              : event.extendedProps.calendar === "waiting"
-                                ? "bg-blue-100 text-blue-800"
-                                : "bg-gray-100 text-gray-800" 
-                    }`}
-                  >
-                    {event.extendedProps.calendar === "success"
-                      ? "Đã hoàn thành"
-                      : event.extendedProps.calendar === "cancel"
-                        ? "Đã hủy"
-                        : event.extendedProps.calendar === "no-show" 
-                          ? "Không đến"
-                          : event.extendedProps.calendar === "upcoming"
-                            ? "Đã xác nhận"
-                            : "Chờ xử lý"}
-                  </span>
-                </div>
-                <div className="text-sm font-medium text-blue-600">
-                  {event.extendedProps.eventTime
-                    ? formatTimeToVietnamese(event.extendedProps.eventTime)
-                    : "Chưa xác định"}
-                </div>
-              </div>
-              <div className="mt-3">
-                <div className="text-base font-semibold text-gray-800 mb-1">{event.title}</div>
-                <div className="grid grid-cols-2 gap-3 text-sm text-gray-600">
-                  <div>
-                    <span className="font-medium">Mã BN:</span>{" "}
-                    {event.extendedProps.patientId || "N/A"}
-                  </div>
-                  <div>
-                    <span className="font-medium">Bác sĩ:</span> {event.extendedProps.doctorName || "N/A"}
-                  </div>
-                  <div>
-                    <span className="font-medium">Khoa:</span>{" "}
-                    {event.extendedProps.department || "N/A"}
-                  </div>
-                </div>
-              </div>
-            </div>
-          ))}
-        </div>
-      )}
-    </div>
-  </div>
-</Modal>
-</div>
-<Toast /> 
-</>
-)
-}
-
-<<<<<<< HEAD
-export default MedicalCalendar
-=======
-export default MedicalCalendar
-
->>>>>>> 89af0506
+import type React from "react"
+import { useEffect, useState, useRef, useCallback } from "react"
+import { useTranslation } from "react-i18next"
+import FullCalendar from "@fullcalendar/react"
+import viLocale from "@fullcalendar/core/locales/vi"
+import dayGridPlugin from "@fullcalendar/daygrid"
+import interactionPlugin from "@fullcalendar/interaction"
+import type { DateSelectArg, EventClickArg } from "@fullcalendar/core"
+import { Modal } from "../../components/ui/modal"
+import { useModal } from "../../hooks/useModal"
+import DatePicker from "../../components/sections/appointments/DatePicker"
+import type { Hook } from "flatpickr/dist/types/options"
+
+// Import types
+import type { Schedule, AppointmentRequest, AppointmentResponse } from "../../types/appointment"
+import { AppointmentStatus } from "../../types/appointment"
+import type { DepartmentFromAPI } from "../../types/department"
+import type { Doctor } from "../../types/doctor"
+import type { Patient, RawPatientFromAPI } from "../../types/patient"
+
+// Import services
+import { appointmentService } from "../../services/appointmentService"
+import { patientService } from "../../services/patientService"
+import { departmentService } from "../../services/departmentService"
+import { doctorService } from "../../services/doctorService"
+import { userService } from "../../../../shared/services/userService"
+
+interface CalendarEvent {
+id: string
+title: string
+start: string
+end: string
+extendedProps: {
+calendar: "success" | "waiting" | "cancel" | "upcoming" | "no-show"
+patientName: string
+patientId: number 
+insuranceId: string
+phoneNumber: string
+patientAge?: number
+symptoms?: string
+eventTime?: string
+doctorName?: string
+department?: string
+departmentId?: string
+doctorId?: string
+appointmentStatus?: AppointmentStatus
+appointmentId?: number
+}
+}
+
+// Giao diện dữ liệu form cuộc hẹn
+interface AppointmentFormData {
+slotStart: string
+slotEnd: string
+scheduleId: number
+symptoms: string
+doctorId: number
+patientId: number
+}
+
+// Hàm hỗ trợ
+const calculateAge = (birthday: string): number => {
+if (!birthday) return 0
+const birthDate = new Date(birthday)
+const today = new Date()
+let age = today.getFullYear() - birthDate.getFullYear()
+const monthDifference = today.getMonth() - birthDate.getMonth()
+if (monthDifference < 0 || (monthDifference === 0 && today.getDate() < birthDate.getDate())) {
+age--
+}
+return age
+}
+
+const formatTimeToVietnamese = (time: string): string => {
+if (!time) return ""
+const [hours, minutes] = time.split(":")
+return `${hours}:${minutes}`
+}
+
+// Hàm format ngày để đảm bảo định dạng nhất quán
+const formatDateForCalendar = (dateStr: string): string => {
+if (!dateStr) return ""
+// Đảm bảo định dạng YYYY-MM-DD
+const date = new Date(dateStr)
+if (isNaN(date.getTime())) return ""
+
+const year = date.getFullYear()
+const month = String(date.getMonth() + 1).padStart(2, '0')
+const day = String(date.getDate()).padStart(2, '0')
+
+return `${year}-${month}-${day}`
+}
+
+const MedicalCalendar: React.FC = () => {
+const { t } = useTranslation()
+
+// Trạng thái form (đã đơn giản hóa)
+const [errors, setErrors] = useState<Record<string, string>>({})
+const [isSubmitting, setIsSubmitting] = useState(false)
+
+// Trạng thái modal
+const [selectedDate, setSelectedDate] = useState<string>("")
+const [dayEvents, setDayEvents] = useState<CalendarEvent[]>([])
+const [selectedEvent, setSelectedEvent] = useState<CalendarEvent | null>(null)
+
+// Trạng thái dữ liệu
+const [departmentList, setDepartmentList] = useState<DepartmentFromAPI[]>([])
+const [doctorsByDepartment, setDoctorsByDepartment] = useState<Doctor[]>([])
+const [allDoctors, setAllDoctors] = useState<Doctor[]>([])
+const [schedules, setSchedules] = useState<Schedule[]>([])
+const [patients, setPatients] = useState<Patient[]>([])
+const [selectedSchedule, setSelectedSchedule] = useState<Schedule | null>(null)
+const [selectedPatient, setSelectedPatient] = useState<Patient | null>(null)
+const [availableSlots, setAvailableSlots] = useState<{ slot_start: string; slot_end: string; available: boolean }[]>([]); // NEW: Trạng thái cho các slot có sẵn
+const [selectedSlot, setSelectedSlot] = useState<string>(""); // NEW: Trạng thái cho slot được chọn
+
+// Trạng thái cho khoa và bác sĩ đã chọn
+const [selectedDepartment, setSelectedDepartment] = useState<DepartmentFromAPI | null>(null)
+const [selectedDoctor, setSelectedDoctor] = useState<Doctor | null>(null)
+
+// Các trường form
+const [symptoms, setSymptoms] = useState("")
+const [departmentId, setDepartmentId] = useState("")
+const [doctorId, setDoctorId] = useState("")
+
+// Trạng thái tải
+const [isLoading, setIsLoading] = useState(false)
+const [isLoadingDepartments, setIsLoadingDepartments] = useState(false)
+const [isLoadingDoctors, setIsLoadingDoctors] = useState(false)
+const [isLoadingSchedules, setIsLoadingSchedules] = useState(false)
+const [isLoadingPatients, setIsLoadingPatients] = useState(false)
+const [initialDataLoaded, setInitialDataLoaded] = useState(false)
+
+// Trạng thái lịch
+const [events, setEvents] = useState<CalendarEvent[]>([])
+const calendarRef = useRef<FullCalendar>(null)
+
+// Modal
+const { isOpen, openModal, closeModal } = useModal()
+const { isOpen: isDayModalOpen, openModal: openDayModal, closeModal: closeDayModal } = useModal()
+
+// Trạng thái Toast
+const [toastInfo, setToastInfo] = useState<{
+open: boolean
+message: string
+type: "success" | "error" | "info" | "warning"
+}>({
+open: false,
+message: "",
+type: "info",
+})
+
+// Tải dữ liệu ban đầu với patient data enrichment
+useEffect(() => {
+const loadInitialData = async () => {
+try {
+setIsLoadingDepartments(true)
+const departments = await departmentService.getAllDepartments()
+setDepartmentList(departments)
+setIsLoadingDepartments(false)
+
+if (departments.length > 0) {
+  const firstDept = departments[0];
+  if (typeof firstDept.id === 'number' && !isNaN(firstDept.id)) {
+    setDepartmentId(String(firstDept.id));
+    setSelectedDepartment(firstDept);
+  } else {
+    console.warn("Department ID của khoa đầu tiên không hợp lệ:", firstDept.id);
+    setDepartmentId(""); 
+    setSelectedDepartment(null);
+  }
+}
+
+
+// 2. Tải doctors song song với patients
+const doctorPromise = (async () => {
+  setIsLoadingDoctors(true)
+  try {
+    const doctors = await doctorService.getAllDoctors()
+    const transformedDoctors: Doctor[] = doctors.map((doctor: any) => ({
+      doctorId: doctor.id ?? "",
+      department: doctor.department,
+      departmentId: doctor.department?.id ?? "",
+      departmentName: doctor.department?.department_name ?? "", // Ensure this is correctly mapped
+      fullName: doctor.fullName ?? `${doctor.first_name || ''} ${doctor.last_name || ''}`.trim(),
+      userId: doctor.user?.id ?? 0,
+      identityNumber: doctor.identity_number ?? "",
+      birthday: doctor.birthday ?? "",
+      gender: (doctor.gender?.toUpperCase() === "M") ? "MALE" : (doctor.gender?.toUpperCase() === "F") ? "FEMALE" : "OTHER",
+      address: doctor.address ?? "",
+      academicDegree: doctor.academic_degree ?? "BS", 
+      specialization: doctor.specialization ?? "",
+      avatar: doctor.avatar,
+      type: doctor.type ?? "EXAMINATION",
+      createdAt: doctor.created_at ?? "", 
+    }))
+    setAllDoctors(transformedDoctors)
+  } catch (error) {
+    console.error("Lỗi khi tải bác sĩ:", error)
+    setAllDoctors([])
+    setToastInfo({
+      open: true,
+      message: `Lỗi khi tải tất cả bác sĩ: ${error instanceof Error ? error.message : "Lỗi không xác định"}`,
+      type: "error",
+    })
+  } finally {
+    setIsLoadingDoctors(false)
+  }
+})()
+
+// 3. Tải patients
+const patientPromise = (async () => {
+  setIsLoadingPatients(true)
+  try {
+    const patientsData = await patientService.getAllPatients()
+    setPatients(patientsData) 
+  } catch (error) {
+    console.error("Lỗi khi tải bệnh nhân:", error)
+    setPatients([])
+    setToastInfo({
+      open: true,
+      message: `Lỗi khi tải bệnh nhân: ${error instanceof Error ? error.message : "Lỗi không xác định"}`,
+      type: "error",
+    })
+  } finally {
+    setIsLoadingPatients(false)
+  }
+})()
+
+await Promise.all([doctorPromise, patientPromise])
+
+setInitialDataLoaded(true)
+
+} catch (error) {
+console.error("Lỗi khi tải dữ liệu ban đầu:", error)
+setToastInfo({
+  open: true,
+  message: `Lỗi khi tải dữ liệu ban đầu: ${error instanceof Error ? error.message : "Lỗi không xác định"}`,
+  type: "error",
+})
+// Đảm bảo các loading state được reset
+setIsLoadingDepartments(false)
+setIsLoadingDoctors(false)
+setIsLoadingPatients(false)
+}
+}
+
+loadInitialData()
+}, [])
+
+// Tải bác sĩ khi khoa thay đổi với xử lý lỗi tốt hơn
+useEffect(() => {
+const fetchDoctorsByDepartment = async () => {
+const departmentIdNumber = parseInt(departmentId, 10);
+
+if (isNaN(departmentIdNumber) || departmentIdNumber === 0) {
+setDoctorsByDepartment([]);
+return;
+}
+
+setIsLoadingDoctors(true)
+try {
+const doctors = await departmentService.getDoctorsByDepartmentId(departmentIdNumber)
+
+const transformedDoctors: Doctor[] = Array.isArray(doctors) ? doctors.map((doctor: any) => ({
+  doctorId: doctor.id ?? "",
+  department: doctor.department,
+  departmentId: doctor.department?.id ?? departmentIdNumber,
+  fullName: doctor.fullName ?? `${doctor.first_name || ''} ${doctor.last_name || ''}`.trim(),
+  userId: doctor.user?.id ?? 0,
+  identityNumber: doctor.identity_number ?? "",
+  birthday: doctor.birthday ?? "",
+  gender: (doctor.gender?.toUpperCase() === "M") ? "MALE" : (doctor.gender?.toUpperCase() === "F") ? "FEMALE" : "OTHER",
+  address: doctor.address ?? "",
+  academicDegree: doctor.academic_degree ?? "BS", // Changed from academicDegree to academic_degree
+  specialization: doctor.specialization ?? "",
+  avatar: doctor.avatar,
+  type: doctor.type ?? "EXAMINATION",
+  createdAt: doctor.created_at ?? "", 
+})) : []
+
+setDoctorsByDepartment(transformedDoctors)
+
+} catch (error) {
+console.error("Lỗi khi lấy bác sĩ theo khoa:", error)
+setDoctorsByDepartment([])
+setToastInfo({
+  open: true,
+  message: `Lỗi khi tải danh sách bác sĩ: ${error instanceof Error ? error.message : "Lỗi không xác định"}`,
+  type: "error",
+})
+} finally {
+setIsLoadingDoctors(false)
+}
+}
+
+if (departmentId) {
+fetchDoctorsByDepartment()
+} else {
+setDoctorsByDepartment([]);
+}
+}, [departmentId])
+
+// Lấy các cuộc hẹn với xử lý patient info được cải thiện
+const fetchAppointments = useCallback(async () => {
+if (!initialDataLoaded) {
+return
+}
+
+try {
+setIsLoading(true)
+const response = await appointmentService.getAllAppointments(0, 200)
+
+if (!response || !response.content || !Array.isArray(response.content)) {
+console.error("Định dạng phản hồi API không hợp lệ:", response)
+setEvents([])
+setToastInfo({
+  open: true,
+  message: "Lỗi khi tải danh sách cuộc hẹn",
+  type: "error",
+})
+return
+}
+
+const appointments = response.content
+
+// Sắp xếp appointments theo ID để đảm bảo thứ tự nhất quán
+const sortedAppointments = appointments.sort((a, b) => {
+const idA = a.appointmentId || 0
+const idB = b.appointmentId || 0
+return idA - idB
+})
+
+// Lọc các cuộc hẹn có trạng thái CANCELLED, NO_SHOW hoặc COMPLETED
+const filteredAppointments = sortedAppointments.filter(
+(item) => {
+  console.log(`Appointment ID: ${item.appointmentId}, Raw Status from API (for filter): '${item.appointmentStatus}'`);
+  const status = item.appointmentStatus;
+  return status !== "X" && // CANCELLED
+         status !== "N" &&    // NO_SHOW
+         status !== "D";   // COMPLETED
+}
+);
+
+const apiEvents: CalendarEvent[] = filteredAppointments
+.map((item: AppointmentResponse, index: number): CalendarEvent | null => {
+  // Add this log to inspect the 'item' object
+  console.log(`Mapping item:`, item);
+
+  // Kiểm tra và validate dữ liệu cơ bản
+  if (!item.appointmentId) {
+    console.warn("Appointment thiếu ID, bỏ qua:", item)
+    return null
+  }
+
+  // Xử lý ngày với validation nghiêm ngặt hơn
+  let eventDate = ""
+  if (item.schedule?.workDate) { 
+    eventDate = formatDateForCalendar(item.schedule.workDate)
+  } else {
+    console.warn(`Appointment ${item.appointmentId} thiếu workDate, bỏ qua`) 
+    return null
+  }
+
+  if (!eventDate) {
+    console.warn(`Appointment ${item.appointmentId} có workDate không hợp lệ:`, item.schedule?.workDate) 
+    return null
+  }
+
+  // Xử lý thời gian với validation
+  const validateTimeFormat = (time: string | undefined): string => {
+    if (!time) return "00:00:00"
+    // Đảm bảo định dạng HH:mm:ss
+    const parts = time.split(":")
+    if (parts.length === 2) return `${time}:00`
+    if (parts.length === 3) return time
+    return "00:00:00"
+  }
+
+  const slotStart = validateTimeFormat(item.slotStart)
+  const slotEnd = validateTimeFormat(item.slotEnd)
+
+  // Tạo datetime string với timezone cục bộ
+  const startDateTime = `${eventDate}T${slotStart}`
+  const endDateTime = `${eventDate}T${slotEnd}`
+
+  // Map trạng thái với giá trị mặc định - SỬ DỤNG CHUỖI TRỰC TIẾP
+  const statusMap: Record<string, "success" | "waiting" | "cancel" | "upcoming" | "no-show"> = {
+    "P": "waiting", // PENDING
+    "C": "upcoming", // CONFIRMED
+    "I": "waiting", // IN_PROGRESS
+    "D": "success", // COMPLETED
+    "X": "cancel", // CANCELLED
+    "N": "no-show", // NO_SHOW
+  }
+
+  const appointmentStatusFromAPI = item.appointmentStatus; 
+  const calendarStatus = statusMap[appointmentStatusFromAPI] || "waiting"; 
+
+  // Log giá trị sau khi ánh xạ để gỡ lỗi
+  console.log(`Processing Appointment ID: ${item.appointmentId}, Raw Status: '${appointmentStatusFromAPI}', Mapped Calendar Status: '${calendarStatus}'`);
+
+  // Xử lý thông tin bệnh nhân
+  let patientFullName: string;
+  let patientPhoneNumber: string = "";
+  let patientInsuranceId: string = "";
+  let patientAge: number | undefined;
+
+  if (item.patientInfo?.fullName) {
+    patientFullName = item.patientInfo.fullName;
+  } else if (item.appointmentId) {
+    patientFullName = `Bệnh nhân #${item.appointmentId}`;
+  } else {
+    patientFullName = "Bệnh nhân không xác định"; 
+  }
+
+  // Nếu không có đầy đủ thông tin từ API, tìm trong danh sách đã tải
+  if (item.patientId) {
+    const foundPatient = patients.find(p => p.patientId === item.patientId)
+    if (foundPatient) {
+      patientFullName = foundPatient.fullName || patientFullName
+      patientPhoneNumber = foundPatient.phone || patientPhoneNumber
+      patientInsuranceId = foundPatient.insuranceNumber || patientInsuranceId
+      patientAge = foundPatient.age || patientAge
+    }
+  }
+
+  // Add this log to inspect patient info variables
+  console.log(`Patient Info for ID ${item.appointmentId}:`, { patientFullName, patientPhoneNumber, patientInsuranceId, patientAge });
+
+console.log("Current allDoctors:", allDoctors);
+console.log("Current departmentList:", departmentList);
+
+
+// Xử lý thông tin bác sĩ
+let doctorName: string = item.doctorInfo?.fullName || "Không xác định";
+if (doctorName === "Không xác định" && item.doctorId) {
+  const foundDoctor = allDoctors.find(doc => String(doc.doctorId) === String(item.doctorId));
+  if (foundDoctor) {
+    doctorName = foundDoctor.fullName;
+  }
+}
+console.log(`Doctor Info for ID ${item.appointmentId}:`, { doctorName });
+
+// Xử lý thông tin khoa - Ưu tiên lấy từ item.schedule.departmentName
+let departmentName: string = "Không xác định";
+if (item.schedule?.departmentName) { 
+  departmentName = item.schedule.departmentName;
+  console.log(`Department Info for ID ${item.appointmentId} (from schedule.departmentName):`, { departmentName });
+} else if (item.doctorInfo?.department?.department_name) { 
+  departmentName = item.doctorInfo.department.department_name;
+  console.log(`Department Info for ID ${item.appointmentId} (from doctorInfo):`, { departmentName });
+} else if (item.doctorId) { 
+  const foundDoctor = allDoctors.find(doc => String(doc.doctorId) === String(item.doctorId));
+  if (foundDoctor && foundDoctor.departmentName) {
+    departmentName = foundDoctor.departmentName;
+    console.log(`Department Info for ID ${item.appointmentId} (from allDoctors):`, { departmentName });
+  } else if (item.schedule?.departmentId) { 
+    const foundDepartmentInList = departmentList.find(dept => dept.id === item.schedule?.departmentId);
+    if (foundDepartmentInList) {
+      departmentName = foundDepartmentInList.department_name;
+      console.log(`Department Info for ID ${item.appointmentId} (from departmentList):`, { departmentName });
+    }
+  }
+}
+console.log(`Final Department Info for ID ${item.appointmentId}:`, { departmentName });
+
+
+const patientId = item.patientId 
+
+const calendarEvent: CalendarEvent = {
+  id: String(item.appointmentId),
+  title: patientFullName,
+  start: startDateTime,
+  end: endDateTime,
+  extendedProps: {
+    calendar: calendarStatus,
+    patientName: patientFullName,
+    patientId: patientId,
+    insuranceId: patientInsuranceId,
+    phoneNumber: patientPhoneNumber,
+    patientAge: patientAge,
+    symptoms: item.symptoms || "",
+    eventTime: slotStart,
+    doctorName: doctorName,
+    department: departmentName,
+    departmentId: String(item.schedule?.departmentId || ""),
+    doctorId: String(item.doctorId || ""),
+    appointmentStatus: appointmentStatusFromAPI, 
+    appointmentId: item.appointmentId,
+  },
+}
+
+return calendarEvent
+})
+.filter((event): event is CalendarEvent => event !== null)
+
+setEvents(apiEvents)
+
+} catch (error) {
+console.error("Lỗi khi lấy các cuộc hẹn:", error)
+setEvents([])
+setToastInfo({
+open: true,
+message: `Lỗi khi tải danh sách cuộc hẹn: ${error instanceof Error ? error.message : "Lỗi không xác định"}`,
+type: "error",
+})
+} finally {
+setIsLoading(false)
+}
+}, [initialDataLoaded, departmentList, allDoctors, patients])
+
+// Tải các cuộc hẹn chỉ sau khi dữ liệu ban đầu đã tải xong
+useEffect(() => {
+if (initialDataLoaded) {
+fetchAppointments()
+}
+}, [initialDataLoaded, fetchAppointments])
+
+// Tải lịch làm việc cho bác sĩ và ngày đã chọn
+const loadSchedulesByDoctorAndDate = async (doctorId: string, date: string) => {
+if (!doctorId || !date) {
+setSchedules([])
+return
+}
+
+setIsLoadingSchedules(true)
+try {
+const doctorIdNumber = parseInt(doctorId, 10)
+const response = await appointmentService.getSchedulesByDoctorAndDate(doctorIdNumber, date)
+
+// Check if response.data exists and is an array
+const rawSchedules = Array.isArray(response) ? response : (response.data || []);
+
+const transformedSchedules: Schedule[] = rawSchedules.map((schedule: any) => {
+const safeStartTime = typeof schedule.start_time === 'string' ? schedule.start_time : '';
+const safeEndTime = typeof schedule.end_time === 'string' ? schedule.end_time : '';
+
+return {
+  id: schedule.scheduleId || schedule.id,
+  doctorId: schedule.doctorId,
+  workDate: schedule.workDate, // Đảm bảo sử dụng workDate
+  startTime: safeStartTime.substring(0, 5),
+  endTime: safeEndTime.substring(0, 5),
+  maxPatients: schedule.maxPatients || 10,
+  currentPatients: schedule.currentPatients || 0,
+  status: schedule.status || "AVAILABLE",
+  doctorName: schedule.doctorName || "",
+  departmentId: schedule.departmentId || 0,
+  departmentName: schedule.departmentName || "",
+  defaultAppointmentDurationMinutes: schedule.defaultAppointmentDurationMinutes || 30, 
+}
+})
+
+setSchedules(transformedSchedules)
+} catch (error) {
+console.error("Lỗi khi tải lịch làm việc theo bác sĩ và ngày:", error)
+setSchedules([])
+setToastInfo({
+open: true,
+message: `Lỗi khi tải lịch làm việc: ${error instanceof Error ? error.message : "Lỗi không xác định"}`,
+type: "error",
+})
+} finally {
+setIsLoadingSchedules(false)
+}
+}
+
+// Lấy các slot thời gian có sẵn
+const fetchAvailableSlots = useCallback(async (scheduleId: number) => {
+if (scheduleId) {
+try {
+const slots = await appointmentService.getAvailableTimeSlots(scheduleId);
+setAvailableSlots(slots);
+setSelectedSlot(""); 
+} catch (error) {
+console.error("Error fetching available slots:", error);
+setAvailableSlots([]);
+setToastInfo({
+  open: true,
+  message: `Lỗi khi tải các slot có sẵn: ${error instanceof Error ? error.message : "Lỗi không xác định"}`,
+type: "error",
+});
+}
+} else {
+setAvailableSlots([]);
+setSelectedSlot("");
+}
+}, []);
+
+// Xử lý sự kiện click với logging tốt hơn
+const handleEventClick = (clickInfo: EventClickArg) => {
+const event = clickInfo.event
+const calendarEvent: CalendarEvent = {
+id: event.id,
+title: event.title,
+start: event.start?.toISOString() || "",
+end: event.end?.toISOString() || "",
+extendedProps: {
+calendar: event.extendedProps.calendar || "waiting",
+patientName: event.extendedProps.patientName || event.title || "",
+patientId: typeof event.extendedProps.patientId === 'number' ? event.extendedProps.patientId : parseInt(event.extendedProps.patientId, 10) || 0,
+insuranceId: event.extendedProps.insuranceId || "",
+phoneNumber: event.extendedProps.phoneNumber || "",
+patientAge: event.extendedProps.patientAge,
+symptoms: event.extendedProps.symptoms || "",
+eventTime: event.extendedProps.eventTime || "",
+doctorName: event.extendedProps.doctorName || "",
+department: event.extendedProps.department || "",
+departmentId: String(event.extendedProps.departmentId || ""),
+doctorId: String(event.extendedProps.doctorId || ""),
+appointmentStatus: event.extendedProps.appointmentStatus || AppointmentStatus.PENDING,
+appointmentId: event.extendedProps.appointmentId,
+},
+}
+
+setSelectedEvent(calendarEvent)
+openModal()
+}
+
+// Xử lý sự kiện click ngày với logging
+const handleDateClick = (dateStr: string) => {
+const dateEvents = events.filter((event) => {
+const eventDate = formatDateForCalendar(event.start)
+const clickedDate = formatDateForCalendar(dateStr)
+const match = eventDate === clickedDate
+return match
+})
+
+setSelectedDate(dateStr)
+setDayEvents(dateEvents)
+openDayModal()
+}
+
+const handleDateSelect = (selectInfo: DateSelectArg) => {
+resetModalFields()
+const selectedDateStr = formatDateForCalendar(selectInfo.startStr)
+setSelectedDate(selectedDateStr)
+openModal()
+}
+
+// Xử lý thay đổi khoa
+const handleDepartmentChange = (e: React.ChangeEvent<HTMLSelectElement>) => {
+const selectedDeptId = String(e.target.value)
+setDepartmentId(selectedDeptId)
+
+const foundDepartment = departmentList.find(dept => String(dept.id) === selectedDeptId)
+setSelectedDepartment(foundDepartment || null)
+
+setDoctorId("")
+setSelectedDoctor(null)
+setSchedules([])
+setSelectedSchedule(null)
+setAvailableSlots([]); 
+setSelectedSlot(""); 
+
+if (errors.departmentId) {
+setErrors((prev) => ({ ...prev, departmentId: "" }))
+}
+}
+
+// Xử lý thay đổi bác sĩ
+const handleDoctorChange = (e: React.ChangeEvent<HTMLSelectElement>) => {
+const selectedDocId = String(e.target.value)
+setDoctorId(selectedDocId)
+
+const foundDoctor = doctorsByDepartment.find(doc => String(doc.doctorId) === selectedDocId)
+setSelectedDoctor(foundDoctor || null)
+
+setSchedules([])
+setSelectedSchedule(null)
+setAvailableSlots([]); 
+setSelectedSlot(""); 
+
+if (selectedDate && selectedDocId) {
+loadSchedulesByDoctorAndDate(selectedDocId, selectedDate)
+}
+
+if (errors.doctorId) {
+setErrors((prev) => ({ ...prev, doctorId: "" }))
+}
+}
+
+const handleDateChange: Hook = (dates) => {
+if (!dates.length) return
+const dateStr = formatDateForCalendar(dates[0].toISOString())
+setSelectedDate(dateStr)
+
+setSchedules([])
+setSelectedSchedule(null)
+setAvailableSlots([]); 
+setSelectedSlot("");
+
+if (doctorId) {
+loadSchedulesByDoctorAndDate(doctorId, dateStr)
+}
+}
+
+const handleScheduleSelect = (schedule: Schedule) => {
+setSelectedSchedule(schedule)
+setErrors((prev) => ({ ...prev, scheduleId: "" }))
+fetchAvailableSlots(schedule.id);
+}
+
+const handlePatientChange = (e: React.ChangeEvent<HTMLSelectElement>) => {
+const patientId = parseInt(e.target.value, 10)
+if (isNaN(patientId)) {
+setSelectedPatient(null)
+return
+}
+const patient = patients.find((p) => p.patientId === patientId)
+setSelectedPatient(patient || null)
+setErrors((prev) => ({ ...prev, patientId: "" }))
+}
+
+const resetModalFields = () => {
+setSelectedDate("")
+setSchedules([])
+setSelectedSchedule(null)
+setSelectedPatient(null)
+setSymptoms("")
+setDepartmentId("")
+setSelectedDepartment(null)
+setDoctorId("")
+setSelectedDoctor(null)
+setErrors({})
+setSelectedEvent(null)
+setAvailableSlots([]); 
+setSelectedSlot(""); 
+}
+
+const handleCloseModal = () => {
+closeModal()
+resetModalFields()
+}
+
+const validateForm = () => {
+const newErrors: Record<string, string> = {}
+
+if (!departmentId) {
+newErrors.departmentId = "Vui lòng chọn khoa"
+}
+
+if (!doctorId) {
+newErrors.doctorId = "Vui lòng chọn bác sĩ"
+}
+
+if (!selectedDate) {
+newErrors.date = "Vui lòng chọn ngày"
+}
+
+if (!selectedSchedule) {
+newErrors.scheduleId = "Vui lòng chọn ca làm việc"
+}
+
+if (!selectedPatient) {
+newErrors.patientId = "Vui lòng chọn bệnh nhân"
+}
+
+if (!selectedSlot) {
+newErrors.slot = "Vui lòng chọn giờ khám"
+}
+
+if (!symptoms.trim()) {
+newErrors.symptoms = "Vui lòng nhập triệu chứng"
+}
+
+setErrors(newErrors)
+return Object.keys(newErrors).length === 0
+}
+
+
+const handleCreateAppointment = async () => {
+if (!validateForm()) {
+return
+}
+
+setIsSubmitting(true)
+try {
+if (!selectedSchedule || !selectedPatient || !selectedSlot) {
+setToastInfo({
+  open: true,
+  message: "Vui lòng chọn đầy đủ thông tin lịch hẹn và bệnh nhân.",
+  type: "error",
+})
+return
+}
+
+const slotParts = selectedSlot.split('-')
+if (slotParts.length !== 2) {
+setToastInfo({
+  open: true,
+  message: "Format thời gian không hợp lệ. Vui lòng chọn lại slot.",
+  type: "error",
+})
+return
+}
+
+const [slotStart, slotEnd] = slotParts
+
+const timeRegex = /^([0-1]?[0-9]|2[0-3]):[0-5][0-9](?::[0-5][0-9])?$/
+if (!timeRegex.test(slotStart) || !timeRegex.test(slotEnd)) {
+setToastInfo({
+  open: true,
+  message: "Format thời gian không đúng. Vui lòng chọn lại slot.",
+  type: "error",
+})
+return
+}
+
+const normalizeTime = (time: string) => {
+return time.split(':').length === 2 ? `${time}:00` : time
+}
+
+const normalizedSlotStart = normalizeTime(slotStart)
+const normalizedSlotEnd = normalizeTime(slotEnd)
+
+const appointmentData: AppointmentRequest = {
+schedule: selectedSchedule.id, 
+patient: selectedPatient.patientId,   
+doctor: parseInt(doctorId, 10), 
+symptoms: symptoms.trim(),
+slot_start: normalizedSlotStart, 
+slot_end: normalizedSlotEnd,     
+appointment_status: AppointmentStatus.PENDING, 
+}
+
+// Validate all fields one more time
+const validationChecks = [
+{ field: 'scheduleId', value: appointmentData.schedule, check: (v: any) => typeof v === 'number' && v > 0 },
+{ field: 'patientId', value: appointmentData.patient, check: (v: any) => typeof v === 'number' && v > 0 },
+{ field: 'doctorId', value: appointmentData.doctor, check: (v: any) => typeof v === 'number' && v > 0 },
+{ field: 'symptoms', value: appointmentData.symptoms, check: (v: any) => typeof v === 'string' && v.length > 0 },
+{ field: 'slotStart', value: appointmentData.slot_start, check: (v: any) => typeof v === 'string' && timeRegex.test(v) },
+{ field: 'slotEnd', value: appointmentData.slot_end, check: (v: any) => typeof v === 'string' && timeRegex.test(v) },
+]
+
+const failedValidations = validationChecks.filter(check => !check.check(check.value))
+if (failedValidations.length > 0) {
+setToastInfo({
+  open: true,
+  message: `Dữ liệu không hợp lệ cho các trường: ${failedValidations.map(f => f.field).join(', ')}`,
+  type: "error",
+})
+return
+}
+
+// Call API with enhanced error handling
+await appointmentService.createAppointment(appointmentData)
+
+// Success handling
+closeModal()
+resetModalFields()
+setToastInfo({
+open: true,
+message: "Tạo cuộc hẹn thành công!",
+type: "success",
+})
+
+// Refresh appointments list
+await fetchAppointments()
+
+} catch (error: any) {
+console.error("Lỗi khi tạo cuộc hẹn:", error)
+
+// Enhanced error message handling
+let errorMessage = "Lỗi không xác định"
+
+if (error.message) {
+errorMessage = error.message
+} else if (error.response?.data?.message) {
+errorMessage = error.response.data.message
+} else if (error.response?.data?.detail) {
+errorMessage = error.response.data.detail
+} else if (error.response?.status) {
+switch (error.response.status) {
+  case 400:
+    errorMessage = "Dữ liệu gửi lên không hợp lệ. Vui lòng kiểm tra lại."
+    break
+  case 401:
+    errorMessage = "Bạn không có quyền thực hiện thao tác này."
+    break
+  case 409:
+    errorMessage = "Slot thời gian này đã được đặt. Vui lòng chọn slot khác."
+    break
+  case 500:
+    errorMessage = "Lỗi server. Vui lòng thử lại sau."
+    break
+  default:
+    errorMessage = `Lỗi HTTP ${error.response.status}`
+}
+}
+
+setToastInfo({
+open: true,
+message: `Lỗi khi tạo cuộc hẹn: ${errorMessage}`,
+type: "error",
+})
+} finally {
+setIsSubmitting(false)
+}
+}
+
+const handleAppointmentStatusChange = async (appointmentId: number, newStatus: string) => {
+try {
+setIsLoading(true)
+
+const updateData = {
+appointmentStatus: newStatus as AppointmentStatus,
+}
+
+await appointmentService.updateAppointment(appointmentId, updateData)
+
+// Log thông tin cập nhật trạng thái để gỡ lỗi
+console.log(`Updating appointment ${appointmentId} to status: ${newStatus}`);
+
+setEvents((prev) =>
+prev.map((event) => {
+  if (event.id === appointmentId.toString()) {
+    const statusMap: Record<string, "success" | "waiting" | "cancel" | "upcoming" | "no-show"> = {
+      "P": "waiting", // PENDING
+      "C": "upcoming", // CONFIRMED
+      "I": "waiting", // IN_PROGRESS
+      "D": "success", // COMPLETED
+      "X": "cancel", // CANCELLED
+      "N": "no-show", // NO_SHOW
+    }
+
+    const newCalendarStatus = statusMap[newStatus] || "waiting";
+    // Log trạng thái mới sau khi ánh xạ để gỡ lỗi
+    console.log(`Event ID: ${event.id}, Old Status: ${event.extendedProps.appointmentStatus}, New Status: ${newStatus}, Mapped Calendar Status: ${newCalendarStatus}`);
+
+    return {
+      ...event,
+      extendedProps: {
+        ...event.extendedProps,
+        calendar: newCalendarStatus,
+        appointmentStatus: newStatus as AppointmentStatus,
+      },
+    }
+  }
+  return event
+}),
+)
+
+if (selectedEvent && selectedEvent.id === appointmentId.toString()) {
+setSelectedEvent((prev) => {
+  if (!prev) return null
+
+  return {
+    ...prev,
+    extendedProps: {
+      ...prev.extendedProps,
+      appointmentStatus: newStatus as AppointmentStatus,
+    },
+  }
+})
+}
+
+setToastInfo({
+open: true,
+message: "Cập nhật trạng thái thành công!",
+type: "success",
+})
+} catch (error) {
+console.error("Lỗi khi cập nhật trạng thái cuộc hẹn:", error)
+setToastInfo({
+open: true,
+message: `Lỗi khi cập nhật trạng thái: ${error instanceof Error ? error.message : "Lỗi không xác định"}`,
+type: "error",
+})
+} finally {
+setIsLoading(false)
+}
+}
+
+const handleCancelAppointment = async (appointmentId: number) => {
+try {
+setIsLoading(true);
+await appointmentService.cancelAppointment(appointmentId);
+setToastInfo({
+open: true,
+message: "Cuộc hẹn đã được hủy thành công!",
+type: "success",
+});
+handleCloseModal(); 
+await fetchAppointments(); 
+} catch (error) {
+console.error("Lỗi khi hủy cuộc hẹn:", error);
+setToastInfo({
+open: true,
+message: `Lỗi khi hủy cuộc hẹn: ${error instanceof Error ? error.message : "Lỗi không xác định"}`,
+type: "error",
+});
+} finally {
+setIsLoading(false);
+}
+};
+
+const getGenderText = (gender: string): string => {
+switch (gender) {
+case "MALE":
+return "Nam"
+case "FEMALE":
+return "Nữ"
+case "OTHER":
+return "Khác"
+default:
+return "Không xác định"
+}
+}
+
+const renderEventContent = (eventInfo: {
+event: {
+title: string
+start: Date | null
+extendedProps: { calendar: string; eventTime?: string }
+}
+timeText: string
+}) => {
+const { event } = eventInfo
+const time = event.extendedProps.eventTime || eventInfo.timeText
+
+let bgColor = "bg-gray-50"
+let textColor = "text-gray-800"
+let borderColor = "border-gray-500"
+let pillColor = "bg-gray-500 text-white"
+
+switch (event.extendedProps.calendar) {
+case "success":
+bgColor = "bg-green-50"
+textColor = "text-green-800"
+borderColor = "border-green-500"
+pillColor = "bg-green-500 text-white"
+break
+case "cancel":
+bgColor = "bg-red-50"
+textColor = "text-red-800"
+borderColor = "border-red-500"
+pillColor = "bg-red-500 text-white"
+break
+case "upcoming":
+bgColor = "bg-yellow-50"
+textColor = "text-yellow-800"
+borderColor = "border-yellow-500"
+pillColor = "bg-yellow-500 text-white"
+break
+case "waiting":
+bgColor = "bg-blue-50"
+textColor = "text-blue-800"
+borderColor = "border-blue-500"
+pillColor = "bg-blue-500 text-white"
+break
+case "no-show": // Đảm bảo trường hợp này được xử lý
+bgColor = "bg-red-50"
+textColor = "text-red-800"
+borderColor = "border-red-500"
+pillColor = "bg-red-500 text-white"
+break
+}
+
+return (
+<div className={`flex flex-col p-1 rounded-md border-l-4 shadow-sm ${borderColor} ${bgColor}`}>
+<div className="flex items-center gap-1 justify-between">
+  <span className={`text-sm font-medium truncate ${textColor}`}>{event.title}</span>
+  <span className={`text-xs px-1.5 py-0.5 rounded-full ${pillColor}`}>
+    {event.extendedProps.calendar === "success"
+      ? "Đã hoàn thành"
+      : event.extendedProps.calendar === "cancel"
+        ? "Hủy"
+        : event.extendedProps.calendar === "upcoming"
+          ? "Đã xác nhận"
+          : event.extendedProps.calendar === "no-show"
+            ? "Không đến"
+            : event.extendedProps.calendar === "waiting"
+              ? "Chờ xử lý"
+              : "Chờ xử lý"}
+  </span>
+</div>
+{time && (
+  <div className="text-xs flex items-center gap-1 mt-1">
+    <svg
+      xmlns="http://www.w3.org/2000/svg"
+      width="12"
+      height="12"
+      viewBox="0 0 24 24"
+      fill="none"
+      stroke="currentColor"
+      strokeWidth="2"
+      strokeLinecap="round"
+      strokeLinejoin="round"
+    >
+      <circle cx="12" cy="12" r="10"></circle>
+      <polyline points="12 6 12 12 16 14"></polyline>
+    </svg>
+    <span className="text-gray-600">{formatTimeToVietnamese(time)}</span>
+  </div>
+)}
+</div>
+)
+}
+
+// Thành phần Toast
+const Toast = () => {
+useEffect(() => {
+if (toastInfo.open) {
+const timer = setTimeout(() => {
+  setToastInfo((prev) => ({ ...prev, open: false }))
+}, 5000)
+
+return () => clearTimeout(timer)
+}
+}, [toastInfo.open])
+
+if (!toastInfo.open) return null
+
+return (
+<div className="fixed bottom-4 right-4 z-50">
+<div
+  className={`px-4 py-3 rounded-lg shadow-lg flex items-center ${
+    toastInfo.type === "error"
+      ? "bg-red-50 text-red-800 border-l-4 border-red-500"
+      : toastInfo.type === "success"
+        ? "bg-green-50 text-green-800 border-l-4 border-green-500"
+        : toastInfo.type === "warning"
+          ? "bg-yellow-50 text-yellow-800 border-l-4 border-yellow-500"
+          : "bg-blue-50 text-blue-800 border-l-4 border-blue-500"
+  }`}
+>
+  <div className="mr-3">
+    {toastInfo.type === "error" && (
+      <svg
+        xmlns="http://www.w3.org/2000/svg"
+        className="h-5 w-5 text-red-500"
+        viewBox="0 0 20 20"
+        fill="currentColor"
+      >
+        <path
+          fillRule="evenodd"
+          d="M10 18a8 8 0 100-16 8 8 0 000 16zM8.707 7.293a1 1 0 00-1.414 1.414L8.586 10l-1.293 1.293a1 1 0 101.414 1.414L10 11.414l1.293 1.293a1 1 0 001.414-1.414L11.414 10l1.293-1.293a1 1 0 00-1.414-1.414L10 8.586 8.707 7.293z"
+          clipRule="evenodd"
+        />
+      </svg>
+    )}
+    {toastInfo.type === "success" && (
+      <svg
+        xmlns="http://www.w3.org/2000/svg"
+        className="h-5 w-5 text-green-500"
+        viewBox="0 0 20 20"
+        fill="currentColor"
+      >
+        <path
+          fillRule="evenodd"
+          d="M10 18a8 8 0 100-16 8 8 0 000 16zm3.707-9.293a1 1 0 00-1.414-1.414L9 10.586 7.707 9.293a1 1 0 00-1.414 1.414l2 2a1 1 0 001.414 0l4-4z"
+          clipRule="evenodd"
+        />
+      </svg>
+    )}
+  </div>
+  <div>
+    <p className="font-medium">{toastInfo.message}</p>
+  </div>
+  <button
+    onClick={() => setToastInfo((prev) => ({ ...prev, open: false }))}
+    className="ml-4 text-gray-500 hover:text-gray-700"
+  >
+    <svg
+      xmlns="http://www.w3.org/2000/svg"
+      className="h-4 w-4"
+      fill="none"
+      viewBox="0 0 24 24"
+      stroke="currentColor"
+    >
+      <path strokeLinecap="round" strokeLinejoin="round" strokeWidth={2} d="M6 18L18 6M6 6l12 12" />
+    </svg>
+  </button>
+</div>
+</div>
+)
+}
+
+return (
+<>
+<div className="rounded-2xl border border-gray-200 bg-white dark:border-gray-800 dark:bg-white/[0.03]">
+{/* Thanh công cụ lịch */}
+<div className="flex justify-between items-center p-4 border-b border-gray-200">
+  <h2 className="text-xl font-semibold text-gray-800">Lịch khám bệnh</h2>
+  <div className="flex space-x-2">
+    <button
+      onClick={fetchAppointments}
+      disabled={isLoading}
+      className="flex items-center px-3 py-2 rounded-md bg-blue-50 text-blue-600 hover:bg-blue-100 transition-colors"
+    >
+      {isLoading ? (
+        <>
+          <svg
+            className="animate-spin -ml-1 mr-2 h-4 w-4 text-blue-600"
+            xmlns="http://www.w3.org/2000/svg"
+            fill="none"
+            viewBox="0 0 24 24"
+          >
+            <circle
+              className="opacity-25"
+              cx="12"
+              cy="12"
+              r="10"
+              stroke="currentColor"
+              strokeWidth="4"
+            ></circle>
+            <path
+              className="opacity-75"
+              fill="currentColor"
+              d="M4 12a8 8 0 018-8V0C5.373 0 0 5.373 0 12h4zm2 5.291A7.962 7.962 0 014 12H0c0 3.042 1.135 5.824 3 7.938l3-2.647z"
+            ></path>
+          </svg>
+          Đang tải...
+        </>
+      ) : (
+        <>
+          <svg
+            xmlns="http://www.w3.org/2000/svg"
+            className="h-4 w-4 mr-1"
+            fill="none"
+            viewBox="0 0 24 24"
+            stroke="currentColor"
+          >
+            <path
+              strokeLinecap="round"
+              strokeLinejoin="round"
+              strokeWidth={2}
+              d="M4 4v5h.582m15.356 2A8.001 8.001 0 004.582 9m0 0H9m11 11v-5h-.581m0 0a8.003 8.003 0 01-15.357-2m15.357 2H15"
+            />
+          </svg>
+          Làm mới dữ liệu
+        </>
+      )}
+    </button>
+  </div>
+</div>
+
+<div className="custom-calendar" style={{ position: "relative" }}>
+  <FullCalendar
+    ref={calendarRef}
+    plugins={[dayGridPlugin, interactionPlugin]}
+    initialView="dayGridMonth"
+    locale={viLocale}
+    fixedWeekCount={true}
+    height="auto"
+    contentHeight="auto"
+    aspectRatio={1.8}
+    dayMaxEventRows={0}
+    stickyHeaderDates={true}
+    headerToolbar={{
+      left: "prev,next addEventButton",
+      center: "title",
+      right: "dayGridMonth",
+    }}
+    events={events}
+    selectable={true}
+    select={(selectInfo) => {
+      const dateStr = formatDateForCalendar(selectInfo.startStr)
+      const dateEvents = events.filter((event) => {
+        const eventDate = formatDateForCalendar(event.start)
+        return eventDate === dateStr
+      })
+
+      if (dateEvents.length === 0) {
+        handleDateSelect(selectInfo)
+      }
+    }}
+    eventClick={handleEventClick}
+    eventContent={renderEventContent}
+    slotLabelFormat={{
+      hour: "2-digit",
+      minute: "2-digit",
+      hour12: false,
+    }}
+    eventTimeFormat={{
+      hour: "2-digit",
+      minute: "2-digit",
+      hour12: false,
+    }}
+    displayEventTime={true}
+    businessHours={{
+      daysOfWeek: [1, 2, 3, 4, 5, 6],
+      startTime: "06:30",
+      endTime: "17:00",
+    }}
+    slotMinTime="06:00"
+    slotMaxTime="18:00"
+    dayMaxEvents={false}
+    moreLinkClick={(info) => {
+      handleDateClick(formatDateForCalendar(info.date.toISOString()))
+    }}
+    eventMaxStack={3}
+    slotDuration="00:15:00"
+    slotLabelInterval="01:00:00"
+    timeZone="local"
+    dayCellContent={(info) => {
+      const cellDate = formatDateForCalendar(info.date.toISOString())
+      const dayEvents = events.filter((event) => {
+        const eventDate = formatDateForCalendar(event.start)
+        return eventDate === cellDate
+      })
+
+      const appointmentCount = dayEvents.length
+
+      return (
+        <div
+          className={`h-full w-full relative cursor-pointer transition-colors duration-200 ${
+            appointmentCount === 0
+              ? "hover:bg-gray-50"
+              : appointmentCount <= 10
+                ? "bg-green-50 hover:bg-green-100"
+                : appointmentCount <= 50
+                  ? "bg-yellow-50 hover:bg-yellow-100"
+                  : appointmentCount <= 100
+                    ? "bg-orange-50 hover:bg-orange-100"
+                    : "bg-red-50 hover:bg-red-100"
+          }`}
+          onClick={(e) => {
+            e.stopPropagation()
+
+            if (appointmentCount > 0) {
+              handleDateClick(cellDate)
+            }
+          }}
+        >
+          <div className="p-2">
+            <div className="font-medium text-gray-900">{info.dayNumberText}</div>
+            {appointmentCount > 0 && (
+              <div
+                className={`mt-1 text-xs font-semibold px-2 py-1 rounded-full text-center ${
+                  appointmentCount <= 10
+                    ? "bg-green-100 text-green-800"
+                    : appointmentCount <= 50
+                      ? "bg-yellow-100 text-yellow-800"
+                      : appointmentCount <= 100
+                        ? "bg-orange-100 text-orange-800"
+                        : "bg-red-100 text-red-800"
+                }`}
+              >
+                {appointmentCount} cuộc hẹn
+              </div>
+            )}
+          </div>
+        </div>
+      )
+    }}
+    customButtons={{
+      addEventButton: {
+        text: "Thêm cuộc hẹn",
+        click: openModal,
+      },
+    }}
+  />
+</div>
+
+{/* Modal cuộc hẹn chính */}
+<Modal
+  isOpen={isOpen}
+  onClose={handleCloseModal}
+  className="max-w-[800px] lg:p-8 mt-[5vh] mb-8 overflow-y-auto custom-scrollbar max-h-[calc(95vh-4rem)]"
+>
+  <div className="flex flex-col px-4">
+    <div className="flex justify-between items-center mb-6">
+      <h5 className="font-semibold text-gray-800 text-xl lg:text-2xl">
+        {selectedEvent ? "Chi tiết cuộc hẹn" : "Tạo cuộc hẹn mới"}
+      </h5>
+
+      {selectedEvent?.extendedProps?.appointmentId && (
+        <div className="flex items-center">
+          <span className="text-sm text-gray-600 mr-2">Trạng thái:</span>
+          <select
+            value={selectedEvent.extendedProps.appointmentStatus || AppointmentStatus.PENDING}
+            onChange={(e) => {
+              const newStatus = e.target.value as AppointmentStatus
+              handleAppointmentStatusChange(selectedEvent.extendedProps.appointmentId as number, newStatus)
+            }}
+            className="text-sm border-gray-300 rounded-md shadow-sm focus:border-blue-300 focus:ring focus:ring-blue-200 focus:ring-opacity-50"
+            aria-label="Trạng thái cuộc hẹn"
+          >
+            <option value={AppointmentStatus.PENDING}>Chờ xử lý</option>
+            <option value={AppointmentStatus.CONFIRMED}>Đã xác nhận</option>
+            <option value={AppointmentStatus.IN_PROGRESS}>Đang khám</option>
+            <option value={AppointmentStatus.COMPLETED}>Hoàn thành</option>
+            <option value={AppointmentStatus.CANCELLED}>Đã hủy</option>
+            <option value={AppointmentStatus.NO_SHOW}>Không đến</option> 
+          </select>
+        </div>
+      )}
+    </div>
+
+    {/* Hiển thị thông tin bệnh nhân với enriched data */}
+    {selectedEvent && selectedEvent.extendedProps.patientName && (
+      <div className="bg-blue-50 p-4 rounded-lg mb-4">
+        <h6 className="font-semibold text-blue-800 mb-2">Thông tin bệnh nhân</h6>
+        <div className="grid grid-cols-2 gap-3">
+          <div>
+            <p className="text-sm text-gray-600">Họ tên:</p>
+            <p className="font-medium">{selectedEvent.extendedProps.patientName}</p>
+          </div>
+          <div>
+            <p className="text-sm text-gray-600">Mã bệnh nhân:</p>
+            <p className="font-medium">{selectedEvent.extendedProps.patientId || "N/A"}</p>
+          </div>
+          {selectedEvent.extendedProps.patientAge !== undefined && (
+            <div>
+              <p className="text-sm text-gray-600">Tuổi:</p>
+              <p className="font-medium">{selectedEvent.extendedProps.patientAge}</p>
+            </div>
+          )}
+          {/* REMOVED: Số điện thoại bệnh nhân */}
+          {selectedEvent.extendedProps.insuranceId && (
+            <div>
+              <p className="text-sm text-gray-600">Số bảo hiểm:</p>
+              <p className="font-medium">{selectedEvent.extendedProps.insuranceId}</p>
+            </div>
+          )}
+          {selectedEvent.extendedProps.symptoms && (
+            <div className="col-span-2">
+              <p className="text-sm text-gray-600">Triệu chứng:</p>
+              <p className="font-medium">{selectedEvent.extendedProps.symptoms}</p>
+            </div>
+          )}
+          {selectedEvent.extendedProps.doctorName && (
+            <div className="col-span-2">
+              <p className="text-sm text-gray-600">Bác sĩ:</p>
+              <p className="font-medium">{selectedEvent.extendedProps.doctorName}</p>
+            </div>
+          )}
+          {selectedEvent.extendedProps.department && (
+            <div className="col-span-2">
+              <p className="text-sm text-gray-600">Khoa:</p>
+              <p className="font-medium">{selectedEvent.extendedProps.department}</p>
+            </div>
+          )}
+          {selectedEvent.extendedProps.eventTime && (
+            <div className="col-span-2">
+              <p className="text-sm text-gray-600">Thời gian:</p>
+              <p className="font-medium">{formatTimeToVietnamese(selectedEvent.extendedProps.eventTime)}</p>
+            </div>
+          )}
+        </div>
+      </div>
+    )}
+
+    {/* Nút Hủy cuộc hẹn và Đóng cho chế độ xem chi tiết */}
+    {selectedEvent && (
+      <div className="flex justify-end gap-3 pt-2">
+        {selectedEvent.extendedProps.appointmentStatus !== AppointmentStatus.CANCELLED &&
+          selectedEvent.extendedProps.appointmentStatus !== AppointmentStatus.COMPLETED &&
+          selectedEvent.extendedProps.appointmentStatus !== AppointmentStatus.NO_SHOW && (
+            <button
+              type="button"
+              onClick={() => handleCancelAppointment(selectedEvent.extendedProps.appointmentId as number)}
+              className="px-6 py-2.5 rounded-lg bg-red-600 text-white text-sm font-medium hover:bg-red-700 disabled:opacity-50 disabled:cursor-not-allowed"
+              disabled={isLoading}
+            >
+              Hủy cuộc hẹn
+            </button>
+          )}
+        <button
+          type="button"
+          onClick={handleCloseModal}
+          className="px-6 py-2.5 rounded-lg border border-gray-300 text-gray-700 text-sm font-medium hover:bg-gray-50"
+        >
+          Đóng
+        </button>
+      </div>
+    )}
+
+    {/* Form tạo cuộc hẹn mới với debugging và loading states */}
+    {!selectedEvent && (
+      <form
+        onSubmit={(e) => {
+          e.preventDefault()
+          handleCreateAppointment()
+        }}
+        className="space-y-6"
+      >
+        {/* Chọn lịch */}
+        <div className="bg-gray-50 p-4 rounded-lg space-y-4">
+          <h6 className="font-medium text-gray-700 mb-3">Chọn lịch khám</h6>
+
+          <div className="grid grid-cols-3 gap-4">
+            {/* Chọn khoa */}
+            <div>
+              <label className="block mb-1.5 text-sm font-medium text-gray-700">
+                Khoa <span className="text-red-500">*</span>
+              </label>
+              <select
+                value={departmentId}
+                onChange={handleDepartmentChange}
+                className="w-full h-11 rounded-lg border border-gray-300 bg-white px-4 text-sm"
+                disabled={isLoadingDepartments}
+              >
+                <option value="">
+                  {isLoadingDepartments ? "Đang tải khoa..." : "Chọn khoa"}
+                </option>
+                {departmentList.map((dept) => (
+                  <option key={dept.id} value={String(dept.id)}>{dept.department_name}
+                  </option>
+                ))}
+              </select>
+              {errors.departmentId && <p className="text-red-500 text-xs mt-1">{errors.departmentId}</p>}
+              {selectedDepartment && (
+                <p className="text-sm text-gray-600 mt-2">
+                  Đã chọn: <span className="font-medium text-gray-800">{selectedDepartment.department_name}</span>
+                </p>
+              )}
+            </div>
+
+            {/* Chọn bác sĩ - Sử dụng doctorsByDepartment với trạng thái loading */}
+            <div>
+              <label className="block mb-1.5 text-sm font-medium text-gray-700">
+                Bác sĩ <span className="text-red-500">*</span>
+              </label>
+              <select
+                value={doctorId}
+                onChange={handleDoctorChange}
+                className="w-full h-11 rounded-lg border border-gray-300 bg-white px-4 text-sm"
+                disabled={!departmentId || isLoadingDoctors}
+              >
+                <option value="">
+                  {isLoadingDoctors
+                    ? "Đang tải bác sĩ..."
+                    : !departmentId
+                      ? "Chọn khoa trước"
+                      : doctorsByDepartment.length === 0
+                        ? "Không có bác sĩ nào"
+                        : "Chọn bác sĩ"}
+                </option>
+                {doctorsByDepartment.map((doctor) => (
+                  <option key={doctor.doctorId} value={String(doctor.doctorId)}>
+                    {doctor.fullName}
+                  </option>
+                ))}
+              </select>
+              {errors.doctorId && <p className="text-red-500 text-xs mt-1">{errors.doctorId}</p>}
+              {selectedDoctor && (
+                <p className="text-sm text-gray-600 mt-2">
+                  Đã chọn: <span className="font-medium text-gray-800">{selectedDoctor.fullName}</span>
+                </p>
+              )}
+            </div>
+
+            {/* Chọn ngày */}
+            <div>
+              <label className="block mb-1.5 text-sm font-medium text-gray-700">
+                Ngày khám <span className="text-red-500">*</span>
+              </label>
+              <DatePicker
+                id="appointment-date"
+                onChange={handleDateChange}
+                value={selectedDate || ""}
+                error={errors.date}
+                disabled={!doctorId} // Enabled only if a doctor is selected
+              />
+              {errors.date && <p className="text-red-500 text-xs mt-1">{errors.date}</p>}
+            </div>
+          </div>
+
+          {/* Chọn ca làm việc */}
+          {(isLoadingSchedules || schedules.length > 0) && (
+            <div>
+              <label className="block mb-1.5 text-sm font-medium text-gray-700">
+                Ca làm việc <span className="text-red-500">*</span>
+              </label>
+
+              {isLoadingSchedules ? (
+                <div className="flex items-center justify-center py-8">
+                  <svg className="animate-spin h-6 w-6 text-blue-500" viewBox="0 0 24 24">
+                    <circle className="opacity-25" cx="12" cy="12" r="10" stroke="currentColor" strokeWidth="4" />
+                    <path className="opacity-75" fill="currentColor" d="M4 12a8 8 0 018-8V0C5.373 0 0 5.373 0 12h4zm2 5.291A7.962 7.962 0 014 12H0c0 3.042 1.135 5.824 3 7.938l3-2.647z" />
+                  </svg>
+                  <span className="ml-2 text-gray-600">Đang tải lịch làm việc...</span>
+                </div>
+              ) : schedules.length === 0 ? (
+                <div className="text-center py-8 text-gray-500">
+                  <p>Không có ca làm việc nào</p>
+                </div>
+              ) : (
+                <div className="grid grid-cols-2 gap-4">
+                  {schedules.map((schedule) => {
+                    const isFull = schedule.currentPatients >= schedule.maxPatients;
+                    const cardClasses = `p-4 border rounded-lg cursor-pointer transition-colors ${
+                      selectedSchedule?.id === schedule.id
+                        ? "border-blue-500 bg-blue-50"
+                        : isFull
+                          ? "border-red-200 bg-red-50 cursor-not-allowed"
+                          : "border-gray-200 hover:border-blue-300"
+                    }`;
+                    const pillClasses = `px-2 py-1 text-xs rounded ${
+                      isFull
+                        ? "bg-red-100 text-red-800"
+                        : "bg-green-100 text-green-800"
+                    }`;
+                    const pillText = isFull ? "Đã đầy" : "Có thể đặt";
+
+                    return (
+                      <div
+                        key={schedule.id}
+                        onClick={() => handleScheduleSelect(schedule)}
+                        className={cardClasses}
+                      >
+                        <div className="flex items-center justify-between mb-2">
+                          <span className="text-sm font-medium text-gray-900">
+                            {schedule.startTime} - {schedule.endTime}
+                          </span>
+                          <span className={pillClasses}>
+                            {pillText}
+                          </span>
+                        </div>
+                      </div>
+                    );
+                  })}
+                </div>
+              )}
+              {errors.scheduleId && <p className="text-red-500 text-xs mt-1">{errors.scheduleId}</p>}
+            </div>
+          )}
+
+          {/* NEW: Chọn giờ khám từ các slot có sẵn */}
+          {(selectedSchedule && (isLoadingSchedules || availableSlots.length > 0)) && (
+            <div>
+              <label className="block mb-1.5 text-sm font-medium text-gray-700">
+                Chọn giờ khám <span className="text-red-500">*</span>
+              </label>
+              {isLoadingSchedules ? (
+                <div className="flex items-center justify-center py-4">
+                  <svg className="animate-spin h-5 w-5 text-blue-500" viewBox="0 0 24 24">
+                    <circle className="opacity-25" cx="12" cy="12" r="10" stroke="currentColor" strokeWidth="4" />
+                    <path className="opacity-75" fill="currentColor" d="M4 12a8 8 0 018-8V0C5.373 0 0 5.373 0 12h4zm2 5.291A7.962 7.962 0 014 12H0c0 3.042 1.135 5.824 3 7.938l3-2.647z" />
+                  </svg>
+                  <span className="ml-2 text-gray-600">Đang tải slot...</span>
+                </div>
+              ) : availableSlots.length === 0 ? (
+                <div className="text-center py-4 text-gray-500">
+                  <p>Không có slot trống nào cho ca này</p>
+                </div>
+              ) : (
+                <select
+                  value={selectedSlot}
+                  onChange={(e) => setSelectedSlot(e.target.value)}
+                  className="w-full h-11 rounded-lg border border-gray-300 bg-white px-4 text-sm"
+                  disabled={!selectedSchedule || availableSlots.filter(s => s.available).length === 0}
+                >
+                  <option value="">Chọn giờ khám</option>
+                  {availableSlots.map((slot, index) => (
+                    <option key={index} value={`${slot.slot_start}-${slot.slot_end}`} disabled={!slot.available}>
+                      {formatTimeToVietnamese(slot.slot_start)} - {formatTimeToVietnamese(slot.slot_end)} {slot.available ? '' : '(Đã đặt)'}
+                    </option>
+                  ))}
+                </select>
+              )}
+              {errors.slot && <p className="text-red-500 text-xs mt-1">{errors.slot}</p>}
+            </div>
+          )}
+        </div>
+
+        {/* Chọn bệnh nhân */}
+        <div className="bg-gray-50 p-4 rounded-lg space-y-4">
+          <h6 className="font-medium text-gray-700 mb-3">Thông tin bệnh nhân</h6>
+
+          <div>
+            <label className="block mb-1.5 text-sm font-medium text-gray-700">
+              Chọn bệnh nhân <span className="text-red-500">*</span>
+            </label>
+            <select
+              value={selectedPatient?.patientId || ""} 
+              onChange={handlePatientChange}
+              className="w-full h-11 rounded-lg border border-gray-300 bg-white px-4 text-sm"
+              disabled={isLoadingPatients}
+              required
+            >
+              <option value="">
+                {isLoadingPatients ? "Đang tải bệnh nhân..." : patients.length === 0 ? "Không có bệnh nhân nào" : "Chọn bệnh nhân"}
+              </option>
+              {patients.map((patient) => (
+                <option key={patient.patientId} value={patient.patientId}> 
+                  {patient.fullName} - {getGenderText(patient.gender)}
+                </option>
+              ))}
+            </select>
+            {errors.patientId && <p className="text-red-500 text-xs mt-1">{errors.patientId}</p>}
+          </div>
+
+          {/* Hiển thị chi tiết bệnh nhân đã chọn */}
+          {selectedPatient && (
+            <div className="mt-4 p-4 bg-white rounded-lg border">
+              <h4 className="text-sm font-medium text-gray-900 mb-2">Chi tiết bệnh nhân</h4>
+              <div className="grid grid-cols-2 gap-4 text-sm">
+                <div>
+                  <span className="font-medium text-gray-600">Họ tên:</span>{" "}
+                  <span className="text-gray-800">{selectedPatient.fullName || "Chưa cập nhật"}</span>
+                </div>
+                <div>
+                  <span className="font-medium text-gray-600">Tuổi:</span>{" "}
+                  <span className="text-gray-800">{selectedPatient.age || "Chưa cập nhật"}</span>
+                </div>
+                <div>
+                  <span className="font-medium text-gray-600">Giới tính:</span>{" "}
+                  <span className="text-gray-800">{getGenderText(selectedPatient.gender) || "Chưa cập nhật"}</span>
+                </div>
+                {selectedPatient.insuranceNumber && (
+                  <div className="col-span-2">
+                    <span className="font-medium text-gray-600">Số bảo hiểm:</span>{" "}
+                    <span className="text-gray-800">{selectedPatient.insuranceNumber}</span>
+                  </div>
+                )}
+              </div>
+            </div>
+          )}
+
+          {/* Triệu chứng */}
+          <div>
+            <label className="block mb-1.5 text-sm font-medium text-gray-700">
+              Triệu chứng <span className="text-red-500">*</span>
+            </label>
+            <textarea
+              value={symptoms}
+              onChange={(e) => setSymptoms(e.target.value)}
+              placeholder="Nhập triệu chứng của bệnh nhân..."
+              rows={3}
+              className="w-full rounded-lg border border-gray-300 bg-white px-4 py-2 text-sm resize-none"
+              required
+            />
+            {errors.symptoms && <p className="text-red-500 text-xs mt-1">{errors.symptoms}</p>}
+          </div>
+        </div>
+
+        {/* Nút điều khiển */}
+        <div className="flex justify-end gap-3 pt-2">
+          <button
+            type="button"
+            onClick={handleCloseModal}
+            className="px-6 py-2.5 rounded-lg border border-gray-300 text-gray-700 text-sm font-medium hover:bg-gray-50"
+          >
+            Hủy
+          </button>
+          <button
+            type="submit"
+            disabled={isSubmitting || !selectedSchedule || !selectedPatient || !selectedSlot}
+            className="px-6 py-2.5 rounded-lg bg-blue-600 text-white text-sm font-medium hover:bg-blue-700 disabled:opacity-50 disabled:cursor-not-allowed"
+          >
+            {isSubmitting ? (
+              <span className="flex items-center gap-2">
+                <svg className="animate-spin h-4 w-4" viewBox="0 0 24 24">
+                  <circle className="opacity-25" cx="12" cy="12" r="10" stroke="currentColor" strokeWidth="4" />
+                  <path
+                    className="opacity-75"
+                    fill="currentColor"
+                    d="M4 12a8 8 0 018-8V0C5.373 0 0 5.373 0 12h4zm2 5.291A7.962 7.962 0 014 12H0c0 3.042 1.135 5.824 3 7.938l3-2.647z"
+                  />
+                </svg>
+                Đang tạo...
+              </span>
+            ) : (
+              "Tạo cuộc hẹn"
+            )}
+          </button>
+        </div>
+      </form>
+    )}
+  </div>
+</Modal>
+
+{/* Modal các cuộc hẹn trong ngày */}
+<Modal
+  isOpen={isDayModalOpen}
+  onClose={closeDayModal}
+  className="max-w-[700px] lg:p-8 lg:pb-6 mt-[10vh] mb-8 max-h-[80vh]"
+>
+  <div className="flex flex-col px-4">
+    <div>
+      <h5 className="mb-2 font-semibold text-gray-800 text-xl lg:text-2xl">
+        Danh sách cuộc hẹn {selectedDate}
+      </h5>
+      <p className="text-sm text-gray-600 mb-4">
+        Tổng số cuộc hẹn:{" "}
+        <span className="font-semibold text-blue-600">
+          {dayEvents.length} cuộc hẹn
+        </span>
+      </p>
+    </div>
+    <div className="mt-4 overflow-y-auto max-h-[60vh] custom-scrollbar pr-2">
+      {dayEvents.length === 0 ? (
+        <p className="text-center text-gray-500 text-sm py-8">Không có cuộc hẹn nào trong ngày này</p>
+      ) : (
+        <div className="space-y-3">
+          {dayEvents.map((event, index) => (
+            <div
+              key={event.id}
+              className="p-4 rounded-lg border border-gray-200 cursor-pointer hover:shadow-md hover:border-blue-300 transition-all duration-200"
+              onClick={() => {
+                setSelectedEvent(event)
+                closeDayModal()
+                openModal()
+              }}
+            >
+              <div className="flex justify-between items-start">
+                <div className="flex items-center space-x-2">
+                  <span className="text-sm font-medium text-gray-500">#{index + 1}</span>
+
+                  <span
+                    className={`text-xs font-semibold px-2.5 py-1 rounded-full ${
+                      event.extendedProps.calendar === "success"
+                        ? "bg-green-100 text-green-800"
+                        : event.extendedProps.calendar === "cancel"
+                          ? "bg-red-100 text-red-800"
+                          : event.extendedProps.calendar === "no-show"
+                            ? "bg-red-100 text-red-800"
+                            : event.extendedProps.calendar === "upcoming" 
+                              ? "bg-yellow-100 text-yellow-800"
+                              : event.extendedProps.calendar === "waiting"
+                                ? "bg-blue-100 text-blue-800"
+                                : "bg-gray-100 text-gray-800" 
+                    }`}
+                  >
+                    {event.extendedProps.calendar === "success"
+                      ? "Đã hoàn thành"
+                      : event.extendedProps.calendar === "cancel"
+                        ? "Đã hủy"
+                        : event.extendedProps.calendar === "no-show" 
+                          ? "Không đến"
+                          : event.extendedProps.calendar === "upcoming"
+                            ? "Đã xác nhận"
+                            : "Chờ xử lý"}
+                  </span>
+                </div>
+                <div className="text-sm font-medium text-blue-600">
+                  {event.extendedProps.eventTime
+                    ? formatTimeToVietnamese(event.extendedProps.eventTime)
+                    : "Chưa xác định"}
+                </div>
+              </div>
+              <div className="mt-3">
+                <div className="text-base font-semibold text-gray-800 mb-1">{event.title}</div>
+                <div className="grid grid-cols-2 gap-3 text-sm text-gray-600">
+                  <div>
+                    <span className="font-medium">Mã BN:</span>{" "}
+                    {event.extendedProps.patientId || "N/A"}
+                  </div>
+                  <div>
+                    <span className="font-medium">Bác sĩ:</span> {event.extendedProps.doctorName || "N/A"}
+                  </div>
+                  <div>
+                    <span className="font-medium">Khoa:</span>{" "}
+                    {event.extendedProps.department || "N/A"}
+                  </div>
+                </div>
+              </div>
+            </div>
+          ))}
+        </div>
+      )}
+    </div>
+  </div>
+</Modal>
+</div>
+<Toast /> 
+</>
+)
+}
+
+export default MedicalCalendar