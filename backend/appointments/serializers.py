from rest_framework import serializers
from rest_framework.response import Response
from rest_framework.pagination import PageNumberPagination
<<<<<<< HEAD
from pharmacy.models import Prescription
=======

>>>>>>> 89af0506
from .models import Appointment, AppointmentNote, ServiceOrder, Service
from doctors.models import Schedule, Doctor, Department, ExaminationRoom
from patients.serializers import PatientSerializer
from common.enums import ServiceType, Gender, AppointmentStatus
from common.constants import DECIMAL_MAX_DIGITS, DECIMAL_DECIMAL_PLACES, PAGE_NO_DEFAULT, PAGE_SIZE_DEFAULT, MIN_VALUE
from django.utils.translation import gettext_lazy as _
from datetime import date, datetime, timedelta


<<<<<<< HEAD
class DoctorSerializer(serializers.ModelSerializer):
    fullName = serializers.SerializerMethodField()
    academicDegree = serializers.CharField(source='academic_degree', read_only=True)
    specialization = serializers.CharField(read_only=True)
    price = serializers.DecimalField(
        max_digits=DECIMAL_MAX_DIGITS,
        decimal_places=DECIMAL_DECIMAL_PLACES,
        read_only=True,
        allow_null=True
    )
    # avatar_url = serializers.CharField(source='avatar', read_only=True, allow_null=True)

    class Meta:
        model = Doctor
        fields = ['id', 'fullName', 'academicDegree', 'specialization', 'price']

    def get_fullName(self, obj):
        return f"{obj.first_name} {obj.last_name}"


class ServiceSerializer(serializers.Serializer):
    service_id = serializers.IntegerField(required=False)
    service_name = serializers.CharField(required=True)
    service_type = serializers.ChoiceField(
        choices=[(item.value, item.name) for item in ServiceType],
        required=True
    )
    price = serializers.DecimalField(max_digits=DECIMAL_MAX_DIGITS, decimal_places=DECIMAL_DECIMAL_PLACES, required=True)
    created_at = serializers.CharField(required=False, allow_null=True)
    service_orders = serializers.SerializerMethodField()

    def get_service_orders(self, obj):
        return []

    def create(self, validated_data):
        return Service.objects.create(**validated_data)


class ServiceOrderSerializer(serializers.Serializer):
    order_id = serializers.IntegerField(source='id', required=False)
    appointment_id = serializers.IntegerField(
        required=True,
        error_messages={
            'required': _('Mã lịch hẹn không được để trống')
        }
    )
    room_id = serializers.IntegerField(
        required=True,
        error_messages={
            'required': _('Mã phòng không được để trống')
        }
    )
    service_id = serializers.IntegerField(
        required=True,
        error_messages={
            'required': _('Mã dịch vụ không được để trống')
        }
    )
    order_status = serializers.CharField(source='status', required=False)
    result = serializers.CharField(required=False, allow_blank=True, allow_null=True)
    number = serializers.IntegerField(required=False)
    order_time = serializers.DateTimeField(required=False)
    result_time = serializers.DateTimeField(required=False)
    created_at = serializers.CharField(required=False)
    result_file_url = serializers.CharField(read_only=True)
    result_file_public_id = serializers.CharField(read_only=True)

    def create(self, validated_data):
        return ServiceOrder.objects.create(**validated_data)

    def update(self, instance, validated_data):
        if 'appointment_id' in validated_data:
            instance.appointment_id = validated_data['appointment_id']
        if 'room_id' in validated_data:
            instance.room_id = validated_data['room_id']
        if 'service_id' in validated_data:
            instance.service_id = validated_data['service_id']
        if 'status' in validated_data:
            instance.status = validated_data['status']
        if 'result' in validated_data:
            instance.result = validated_data['result']
        if 'number' in validated_data:
            instance.number = validated_data['number']
        if 'order_time' in validated_data:
            instance.order_time = validated_data['order_time']
        if 'result_time' in validated_data:
            instance.result_time = validated_data['result_time']
        instance.save()
        return instance

    def to_representation(self, instance):
        data = super().to_representation(instance)
        request = self.context.get('request') if hasattr(self, 'context') else None
        for key in ['result', 'result_file_url']:
            val = data.get(key)
            if val and isinstance(val, str) and val.startswith('/') and request:
                data[key] = request.build_absolute_uri(val)
        return data


class ScheduleSerializer(serializers.ModelSerializer):
    scheduleId = serializers.IntegerField(source='id', read_only=True)
    doctorId = serializers.IntegerField(source='doctor.id', read_only=True)
    workDate = serializers.DateField(source='work_date', read_only=True)
    startTime = serializers.TimeField(source='start_time', read_only=True)
    endTime = serializers.TimeField(source='end_time', read_only=True)
    roomId = serializers.IntegerField(source='room.id', read_only=True)
    doctorName = serializers.SerializerMethodField()
    departmentName = serializers.SerializerMethodField()
    maxPatients = serializers.IntegerField(source='max_patients', read_only=True)
    currentPatients = serializers.IntegerField(source='current_patients', read_only=True)
    status = serializers.CharField(read_only=True)
    defaultAppointmentDurationMinutes = serializers.IntegerField(source='default_appointment_duration_minutes', read_only=True)
    location = serializers.CharField(source='room.location', read_only=True)
    room_note = serializers.CharField(source='room.room_note', read_only=True)
    floor = serializers.IntegerField(source='room.floor', read_only=True)
    building = serializers.CharField(source='room.building', read_only=True)

    class Meta:
        model = Schedule
        fields = [
            'scheduleId',
            'id',
            'doctorId',
            'doctor',
            'doctorName',
            'workDate',
            'work_date',
            'startTime',
            'start_time',
            'endTime',
            'end_time',
            'shift',
            'roomId',
            'room',
            'departmentName',
            'maxPatients',
            'currentPatients',
            'status',
            'defaultAppointmentDurationMinutes',
            'location',
            'room_note',
            'floor',
            'building',
        ]

    def get_doctorName(self, obj):
        return f"{obj.doctor.first_name} {obj.doctor.last_name}"

    def get_departmentName(self, obj):
        return obj.room.department.department_name


class AppointmentCreateSerializer(serializers.ModelSerializer):
    class Meta:
        model = Appointment
        fields = [
            'id',
            'slot_start', 'slot_end', 'schedule',
            'symptoms',
            'doctor', 'patient'
        ]
        read_only_fields = ['id']
=======
class ServiceSerializer(serializers.Serializer):
	service_id = serializers.IntegerField(required=False)
	service_name = serializers.CharField(required=True)
	service_type = serializers.ChoiceField(
	choices=[(item.value, item.name) for item in ServiceType],
	required=True
)
	price = serializers.DecimalField(max_digits=DECIMAL_MAX_DIGITS, decimal_places=DECIMAL_DECIMAL_PLACES, required=True)
	created_at = serializers.CharField(required=False, allow_null=True)
	service_orders = serializers.SerializerMethodField()

	def get_service_orders(self, obj):
		return []

	def create(self, validated_data):
		return Service.objects.create(**validated_data)


class ServiceOrderSerializer(serializers.Serializer):
	order_id = serializers.IntegerField(required=False)
	appointment_id = serializers.IntegerField(
		required=True,
		error_messages={
			'required': _('Mã lịch hẹn không được để trống')
		}
	)
	room_id = serializers.IntegerField(
		required=True,
		error_messages={
			'required': _('Mã phòng không được để trống')
		}
	)
	service_id = serializers.IntegerField(
		required=True,
		error_messages={
			'required': _('Mã dịch vụ không được để trống')
		}
	)
	order_status = serializers.CharField(source='status', required=False)
	result = serializers.CharField(required=False, allow_blank=True, allow_null=True)
	number = serializers.IntegerField(required=False)
	order_time = serializers.DateTimeField(required=False)
	result_time = serializers.DateTimeField(required=False)
	created_at = serializers.CharField(required=False)

	def create(self, validated_data):
		return ServiceOrder.objects.create(**validated_data)


class DoctorSerializer(serializers.ModelSerializer):
	fullName = serializers.SerializerMethodField()
	academicDegree = serializers.CharField(source='academic_degree', read_only=True)
	specialization = serializers.CharField(read_only=True)

	class Meta:
		model = Doctor
		fields = ['id', 'fullName', 'academicDegree', 'specialization']

	def get_fullName(self, obj):
		return f"{obj.first_name} {obj.last_name}"


class AppointmentCreateSerializer(serializers.ModelSerializer):
	class Meta:
		model = Appointment
		fields = [
			'id',
			'slot_start', 'slot_end', 'schedule',
			'symptoms',
			'doctor', 'patient'
		]
		read_only_fields = ['id']

>>>>>>> 89af0506


class AppointmentUpdateSerializer(serializers.ModelSerializer):
<<<<<<< HEAD
    class Meta:
        model = Appointment
        fields = [
            'id', 'doctor', 'patient', 'schedule', 'symptoms',
            'number',
            'status', 'slot_start', 'slot_end'
        ]
=======
	class Meta:
		model = Appointment
		fields = [
			'id', 'doctor', 'patient', 'schedule', 'symptoms',
			'number',
			'status', 'slot_start', 'slot_end'
		]
>>>>>>> 89af0506


class AppointmentNoteSerializer(serializers.ModelSerializer):
	appointmentId = serializers.IntegerField(source='appointment.id', read_only=True)
	content = serializers.CharField(source='note_text')
	note_type = serializers.CharField()

	class Meta:
		model = AppointmentNote
		fields = ['id', 'appointmentId', 'note_type', 'content', 'created_at']


<<<<<<< HEAD

class AvailableSlotSerializer(serializers.Serializer):
    slot_start = serializers.TimeField(required=False)
    slot_end = serializers.TimeField(required=False)
    available = serializers.BooleanField()
    scheduleId = serializers.IntegerField(required=True)


class ScheduleTimeSerializer(serializers.Serializer):
    schedule_id = serializers.IntegerField(required=True)
    start_time = serializers.TimeField(required=False)
    end_time = serializers.TimeField(required=False)


class AppointmentSerializer(serializers.ModelSerializer):
    appointmentId = serializers.IntegerField(source='id', read_only=True)
    doctorId = serializers.IntegerField(source='doctor.id', read_only=True)
    patientId = serializers.IntegerField(source='patient.id', read_only=True)
    appointmentStatus = serializers.CharField(source='status', read_only=True)
    slotStart = serializers.TimeField(source='slot_start', read_only=True)
    slotEnd = serializers.TimeField(source='slot_end', read_only=True)
    createdAt = serializers.DateTimeField(source='created_at', read_only=True)
    patientInfo = PatientSerializer(source='patient', read_only=True)
    doctorInfo = DoctorSerializer(source='doctor', read_only=True)
    schedule = ScheduleSerializer()
    appointment_notes = AppointmentNoteSerializer(many=True, read_only=True, source='appointmentnote_set')
    service_orders = ServiceOrderSerializer(many=True, read_only=True, source='serviceorder_set')

    class Meta:
        model = Appointment
        fields = [
            'appointmentId',
            'doctorId',
            'patientId',
            'schedule',
            'symptoms',
            'slotStart',
            'slotEnd',
            'appointmentStatus',
            'createdAt',
            'patientInfo',
            'doctorInfo',
            'appointment_notes',
            'service_orders',
            'id', 'doctor', 'patient', 'slot_start', 'slot_end', 'status', 'created_at',
        ]
=======
class ScheduleSerializer(serializers.ModelSerializer):
	scheduleId = serializers.IntegerField(source='id', read_only=True)
	doctorId = serializers.IntegerField(source='doctor.id', read_only=True)
	workDate = serializers.DateField(source='work_date', read_only=True)
	startTime = serializers.TimeField(source='start_time', read_only=True)
	endTime = serializers.TimeField(source='end_time', read_only=True)
	roomId = serializers.IntegerField(source='room.id', read_only=True)
	doctorName = serializers.SerializerMethodField()
	departmentName = serializers.SerializerMethodField()
	maxPatients = serializers.IntegerField(source='max_patients', read_only=True)
	currentPatients = serializers.IntegerField(source='current_patients', read_only=True)
	status = serializers.CharField(read_only=True)
	defaultAppointmentDurationMinutes = serializers.IntegerField(source='default_appointment_duration_minutes', read_only=True)
	location = serializers.CharField(source='room.location', read_only=True)
	room_note = serializers.CharField(source='room.room_note', read_only=True)
	floor = serializers.IntegerField(source='room.floor', read_only=True)
	building = serializers.CharField(source='room.building', read_only=True)

	class Meta:
		model = Schedule
		fields = [
			'scheduleId',
			'id',
			'doctorId',
			'doctor',
			'doctorName',
			'workDate',
			'work_date',
			'startTime',
			'start_time',
			'endTime',
			'end_time',
			'shift',
			'roomId',
			'room',
			'departmentName',
			'maxPatients',
			'currentPatients',
			'status',
			'defaultAppointmentDurationMinutes',
			'location',
			'room_note',
			'floor',
			'building',
		]

	def get_doctorName(self, obj):
		return f"{obj.doctor.first_name} {obj.doctor.last_name}"

	def get_departmentName(self, obj):
		return obj.room.department.department_name
>>>>>>> 89af0506


class AppointmentSerializer(serializers.ModelSerializer):
	appointmentId = serializers.IntegerField(source='id', read_only=True)
	doctorId = serializers.IntegerField(source='doctor.id', read_only=True)
	patientId = serializers.IntegerField(source='patient.id', read_only=True)
	appointmentStatus = serializers.CharField(source='status', read_only=True)
	slotStart = serializers.TimeField(source='slot_start', read_only=True)
	slotEnd = serializers.TimeField(source='slot_end', read_only=True)
	createdAt = serializers.DateTimeField(source='created_at', read_only=True)
	patientInfo = PatientSerializer(source='patient', read_only=True)
	doctorInfo = DoctorSerializer(source='doctor', read_only=True)
	schedule = ScheduleSerializer()
	appointment_notes = AppointmentNoteSerializer(many=True, read_only=True, source='appointmentnote_set')
	service_orders = ServiceOrderSerializer(many=True, read_only=True, source='serviceorder_set')

	class Meta:
		model = Appointment
		fields = [
			'appointmentId',
			'doctorId',
			'patientId',
			'schedule',
			'symptoms',
			'slotStart',
			'slotEnd',
			'appointmentStatus',
			'createdAt',
			'patientInfo',
			'doctorInfo',
			'appointment_notes',
			'service_orders',
			'id', 'doctor', 'patient', 'slot_start', 'slot_end', 'status', 'created_at',
		]


class AppointmentDetailSerializer(serializers.ModelSerializer):
	patientInfo = PatientSerializer(source='patient', read_only=True)
	doctorInfo = DoctorSerializer(source='doctor', read_only=True)
	schedule = ScheduleSerializer()
	appointmentNotes = serializers.SerializerMethodField()

	class Meta:
		model = Appointment
		fields = [
			'id', 'doctor', 'schedule', 'symptoms',
			'slot_start', 'slot_end', 'status', 'created_at',
			'patientInfo', 'doctorInfo', 'appointmentNotes',
		]

	def get_appointmentNotes(self, obj):
		notes = AppointmentNote.objects.filter(appointment=obj)
		return AppointmentNoteSerializer(notes, many=True).data

class AppointmentDoctorViewSerializer(serializers.ModelSerializer):
	patientInfo = PatientSerializer(source='patient', read_only=True)
	schedule = ScheduleSerializer()

	class Meta:
		model = Appointment
		fields = [
			'id', 'patient_id', 'patientInfo', 'symptoms',
			'schedule', 'status', 'created_at'
		]


class AppointmentPatientViewSerializer(serializers.ModelSerializer):
<<<<<<< HEAD
    doctorInfo = DoctorSerializer(source='doctor', read_only=True)
    schedule = ScheduleSerializer()
    doctorId = serializers.IntegerField(source='doctor.id', read_only=True)
    createdAt = serializers.DateTimeField(source='created_at', read_only=True)
    prescriptionId = serializers.SerializerMethodField()

    class Meta:
        model = Appointment
        fields = [
            'id', 'doctorId', 'doctorInfo', 'schedule',
            'symptoms', 'slot_start', 'slot_end',
            'status', 'createdAt', 'prescriptionId'
        ]

    def get_prescriptionId(self, obj):
        prescription = obj.prescription_set.first()
        return prescription.id if prescription else None
=======
	doctorInfo = DoctorSerializer(source='doctor', read_only=True)
	schedule = ScheduleSerializer()

	class Meta:
		model = Appointment
		fields = [
			'id', 'doctor_id', 'doctorInfo', 'schedule',
			'symptoms','slot_start', 'slot_end',
			'status', 'created_at'
		]


class AvailableSlotSerializer(serializers.Serializer):
	slot_start = serializers.TimeField(required=False)
	slot_end = serializers.TimeField(required=False)
	available = serializers.BooleanField()
	scheduleId = serializers.IntegerField(required=False)


class ScheduleTimeSerializer(serializers.Serializer):
	schedule_id = serializers.IntegerField(required=True)
	start_time = serializers.TimeField(required=False)
	end_time = serializers.TimeField(required=False)
>>>>>>> 89af0506


class CustomPageNumberPagination(PageNumberPagination):
	page_size_query_param = 'pageSize'
	page_query_param = 'pageNo'

	def get_paginated_response(self, data):
		return Response({
			"content": data,
			"pageNo": self.page.number,
			"pageSize": self.page.paginator.per_page,
			"totalElements": self.page.paginator.count,
			"totalPages": self.page.paginator.num_pages,
			"last": not self.page.has_next()
		})


class AppointmentFilterSerializer(serializers.Serializer):
	shift = serializers.CharField(required=False, allow_blank=True)
	workDate = serializers.DateField(required=False, source='work_date', input_formats=['%Y-%m-%d'])
	appointmentStatus = serializers.CharField(required=False, source='appointment_status', allow_blank=True)
	roomId = serializers.IntegerField(required=False, source='room_id')
	pageNo = serializers.IntegerField(default=PAGE_NO_DEFAULT, min_value=MIN_VALUE, source='page_no')
	pageSize = serializers.IntegerField(default=PAGE_SIZE_DEFAULT, min_value=MIN_VALUE, source='page_size')



class AppointmentPatientFilterSerializer(serializers.Serializer):
<<<<<<< HEAD
    pageNo = serializers.IntegerField(default=PAGE_NO_DEFAULT, min_value=MIN_VALUE, source='page_no')
    pageSize = serializers.IntegerField(default=PAGE_SIZE_DEFAULT, min_value=MIN_VALUE, source='page_size')
    status = serializers.CharField(required=False, allow_blank=True)


class CancelAppointmentRequestSerializer(serializers.Serializer):
    appointment_id = serializers.IntegerField(required=True)
=======
	pageNo = serializers.IntegerField(default=PAGE_NO_DEFAULT, min_value=MIN_VALUE, source='page_no')
	pageSize = serializers.IntegerField(default=PAGE_SIZE_DEFAULT, min_value=MIN_VALUE, source='page_size')


class CancelAppointmentRequestSerializer(serializers.Serializer):
	appointment_id = serializers.IntegerField(required=True)
>>>>>>> 89af0506
<|MERGE_RESOLUTION|>--- conflicted
+++ resolved
@@ -1,11 +1,8 @@
 from rest_framework import serializers
 from rest_framework.response import Response
 from rest_framework.pagination import PageNumberPagination
-<<<<<<< HEAD
 from pharmacy.models import Prescription
-=======
-
->>>>>>> 89af0506
+
 from .models import Appointment, AppointmentNote, ServiceOrder, Service
 from doctors.models import Schedule, Doctor, Department, ExaminationRoom
 from patients.serializers import PatientSerializer
@@ -14,8 +11,6 @@
 from django.utils.translation import gettext_lazy as _
 from datetime import date, datetime, timedelta
 
-
-<<<<<<< HEAD
 class DoctorSerializer(serializers.ModelSerializer):
     fullName = serializers.SerializerMethodField()
     academicDegree = serializers.CharField(source='academic_degree', read_only=True)
@@ -179,85 +174,10 @@
             'doctor', 'patient'
         ]
         read_only_fields = ['id']
-=======
-class ServiceSerializer(serializers.Serializer):
-	service_id = serializers.IntegerField(required=False)
-	service_name = serializers.CharField(required=True)
-	service_type = serializers.ChoiceField(
-	choices=[(item.value, item.name) for item in ServiceType],
-	required=True
-)
-	price = serializers.DecimalField(max_digits=DECIMAL_MAX_DIGITS, decimal_places=DECIMAL_DECIMAL_PLACES, required=True)
-	created_at = serializers.CharField(required=False, allow_null=True)
-	service_orders = serializers.SerializerMethodField()
-
-	def get_service_orders(self, obj):
-		return []
-
-	def create(self, validated_data):
-		return Service.objects.create(**validated_data)
-
-
-class ServiceOrderSerializer(serializers.Serializer):
-	order_id = serializers.IntegerField(required=False)
-	appointment_id = serializers.IntegerField(
-		required=True,
-		error_messages={
-			'required': _('Mã lịch hẹn không được để trống')
-		}
-	)
-	room_id = serializers.IntegerField(
-		required=True,
-		error_messages={
-			'required': _('Mã phòng không được để trống')
-		}
-	)
-	service_id = serializers.IntegerField(
-		required=True,
-		error_messages={
-			'required': _('Mã dịch vụ không được để trống')
-		}
-	)
-	order_status = serializers.CharField(source='status', required=False)
-	result = serializers.CharField(required=False, allow_blank=True, allow_null=True)
-	number = serializers.IntegerField(required=False)
-	order_time = serializers.DateTimeField(required=False)
-	result_time = serializers.DateTimeField(required=False)
-	created_at = serializers.CharField(required=False)
-
-	def create(self, validated_data):
-		return ServiceOrder.objects.create(**validated_data)
-
-
-class DoctorSerializer(serializers.ModelSerializer):
-	fullName = serializers.SerializerMethodField()
-	academicDegree = serializers.CharField(source='academic_degree', read_only=True)
-	specialization = serializers.CharField(read_only=True)
-
-	class Meta:
-		model = Doctor
-		fields = ['id', 'fullName', 'academicDegree', 'specialization']
-
-	def get_fullName(self, obj):
-		return f"{obj.first_name} {obj.last_name}"
-
-
-class AppointmentCreateSerializer(serializers.ModelSerializer):
-	class Meta:
-		model = Appointment
-		fields = [
-			'id',
-			'slot_start', 'slot_end', 'schedule',
-			'symptoms',
-			'doctor', 'patient'
-		]
-		read_only_fields = ['id']
-
->>>>>>> 89af0506
+
 
 
 class AppointmentUpdateSerializer(serializers.ModelSerializer):
-<<<<<<< HEAD
     class Meta:
         model = Appointment
         fields = [
@@ -265,15 +185,6 @@
             'number',
             'status', 'slot_start', 'slot_end'
         ]
-=======
-	class Meta:
-		model = Appointment
-		fields = [
-			'id', 'doctor', 'patient', 'schedule', 'symptoms',
-			'number',
-			'status', 'slot_start', 'slot_end'
-		]
->>>>>>> 89af0506
 
 
 class AppointmentNoteSerializer(serializers.ModelSerializer):
@@ -285,8 +196,6 @@
 		model = AppointmentNote
 		fields = ['id', 'appointmentId', 'note_type', 'content', 'created_at']
 
-
-<<<<<<< HEAD
 
 class AvailableSlotSerializer(serializers.Serializer):
     slot_start = serializers.TimeField(required=False)
@@ -333,59 +242,6 @@
             'service_orders',
             'id', 'doctor', 'patient', 'slot_start', 'slot_end', 'status', 'created_at',
         ]
-=======
-class ScheduleSerializer(serializers.ModelSerializer):
-	scheduleId = serializers.IntegerField(source='id', read_only=True)
-	doctorId = serializers.IntegerField(source='doctor.id', read_only=True)
-	workDate = serializers.DateField(source='work_date', read_only=True)
-	startTime = serializers.TimeField(source='start_time', read_only=True)
-	endTime = serializers.TimeField(source='end_time', read_only=True)
-	roomId = serializers.IntegerField(source='room.id', read_only=True)
-	doctorName = serializers.SerializerMethodField()
-	departmentName = serializers.SerializerMethodField()
-	maxPatients = serializers.IntegerField(source='max_patients', read_only=True)
-	currentPatients = serializers.IntegerField(source='current_patients', read_only=True)
-	status = serializers.CharField(read_only=True)
-	defaultAppointmentDurationMinutes = serializers.IntegerField(source='default_appointment_duration_minutes', read_only=True)
-	location = serializers.CharField(source='room.location', read_only=True)
-	room_note = serializers.CharField(source='room.room_note', read_only=True)
-	floor = serializers.IntegerField(source='room.floor', read_only=True)
-	building = serializers.CharField(source='room.building', read_only=True)
-
-	class Meta:
-		model = Schedule
-		fields = [
-			'scheduleId',
-			'id',
-			'doctorId',
-			'doctor',
-			'doctorName',
-			'workDate',
-			'work_date',
-			'startTime',
-			'start_time',
-			'endTime',
-			'end_time',
-			'shift',
-			'roomId',
-			'room',
-			'departmentName',
-			'maxPatients',
-			'currentPatients',
-			'status',
-			'defaultAppointmentDurationMinutes',
-			'location',
-			'room_note',
-			'floor',
-			'building',
-		]
-
-	def get_doctorName(self, obj):
-		return f"{obj.doctor.first_name} {obj.doctor.last_name}"
-
-	def get_departmentName(self, obj):
-		return obj.room.department.department_name
->>>>>>> 89af0506
 
 
 class AppointmentSerializer(serializers.ModelSerializer):
@@ -453,7 +309,6 @@
 
 
 class AppointmentPatientViewSerializer(serializers.ModelSerializer):
-<<<<<<< HEAD
     doctorInfo = DoctorSerializer(source='doctor', read_only=True)
     schedule = ScheduleSerializer()
     doctorId = serializers.IntegerField(source='doctor.id', read_only=True)
@@ -471,31 +326,6 @@
     def get_prescriptionId(self, obj):
         prescription = obj.prescription_set.first()
         return prescription.id if prescription else None
-=======
-	doctorInfo = DoctorSerializer(source='doctor', read_only=True)
-	schedule = ScheduleSerializer()
-
-	class Meta:
-		model = Appointment
-		fields = [
-			'id', 'doctor_id', 'doctorInfo', 'schedule',
-			'symptoms','slot_start', 'slot_end',
-			'status', 'created_at'
-		]
-
-
-class AvailableSlotSerializer(serializers.Serializer):
-	slot_start = serializers.TimeField(required=False)
-	slot_end = serializers.TimeField(required=False)
-	available = serializers.BooleanField()
-	scheduleId = serializers.IntegerField(required=False)
-
-
-class ScheduleTimeSerializer(serializers.Serializer):
-	schedule_id = serializers.IntegerField(required=True)
-	start_time = serializers.TimeField(required=False)
-	end_time = serializers.TimeField(required=False)
->>>>>>> 89af0506
 
 
 class CustomPageNumberPagination(PageNumberPagination):
@@ -524,19 +354,10 @@
 
 
 class AppointmentPatientFilterSerializer(serializers.Serializer):
-<<<<<<< HEAD
     pageNo = serializers.IntegerField(default=PAGE_NO_DEFAULT, min_value=MIN_VALUE, source='page_no')
     pageSize = serializers.IntegerField(default=PAGE_SIZE_DEFAULT, min_value=MIN_VALUE, source='page_size')
     status = serializers.CharField(required=False, allow_blank=True)
 
 
 class CancelAppointmentRequestSerializer(serializers.Serializer):
-    appointment_id = serializers.IntegerField(required=True)
-=======
-	pageNo = serializers.IntegerField(default=PAGE_NO_DEFAULT, min_value=MIN_VALUE, source='page_no')
-	pageSize = serializers.IntegerField(default=PAGE_SIZE_DEFAULT, min_value=MIN_VALUE, source='page_size')
-
-
-class CancelAppointmentRequestSerializer(serializers.Serializer):
-	appointment_id = serializers.IntegerField(required=True)
->>>>>>> 89af0506
+    appointment_id = serializers.IntegerField(required=True)