--- conflicted
+++ resolved
@@ -3,10 +3,7 @@
 from rest_framework.response import Response
 from rest_framework.decorators import action
 from rest_framework.parsers import MultiPartParser, JSONParser
-<<<<<<< HEAD
 from rest_framework.permissions import IsAuthenticated
-=======
->>>>>>> 89af0506
 from django.shortcuts import get_object_or_404
 from django.utils.dateparse import parse_date
 from common.constants import PAGE_NO_DEFAULT, PAGE_SIZE_DEFAULT
@@ -15,7 +12,6 @@
 import logging
 
 from .models import (
-<<<<<<< HEAD
   Appointment,
   AppointmentNote,
   ServiceOrder,
@@ -37,30 +33,6 @@
   AppointmentFilterSerializer,
   AppointmentPatientFilterSerializer,
   CancelAppointmentRequestSerializer 
-=======
-    Appointment,
-    AppointmentNote,
-    ServiceOrder,
-    Service,
-    Schedule 
-)
-from .serializers import (
-    AppointmentSerializer,
-    AppointmentCreateSerializer,
-    AppointmentUpdateSerializer,
-    # AppointmentDetailSerializer
-    AppointmentDoctorViewSerializer,
-    AppointmentPatientViewSerializer,
-    AvailableSlotSerializer, 
-    ScheduleTimeSerializer, 
-    CustomPageNumberPagination,
-    AppointmentNoteSerializer,
-    ServiceOrderSerializer,
-    ServiceSerializer,
-    AppointmentFilterSerializer,
-    AppointmentPatientFilterSerializer,
-    CancelAppointmentRequestSerializer 
->>>>>>> 89af0506
 )
 from .services import (
   AppointmentService,
@@ -70,7 +42,6 @@
 from common.enums import AppointmentStatus
 
 logger = logging.getLogger(__name__) 
-<<<<<<< HEAD
 
 class AppointmentViewSet(viewsets.ModelViewSet):
   queryset = Appointment.objects.all().order_by("-created_at")
@@ -238,88 +209,6 @@
       except Exception as e:
           logger.exception("Error updating appointment:")
           return Response({"message": _("Đã xảy ra lỗi khi cập nhật cuộc hẹn.")}, status=status.HTTP_500_INTERNAL_SERVER_ERROR)
-=======
-
-class AppointmentViewSet(viewsets.ModelViewSet):
-    queryset = Appointment.objects.all().order_by("-created_at")
-    serializer_class = AppointmentSerializer
-    pagination_class = CustomPageNumberPagination
-
-    def get_serializer_class(self):
-        if self.action == 'create':
-            return AppointmentCreateSerializer
-        elif self.action == 'update':
-            return AppointmentUpdateSerializer
-        elif self.action == 'retrieve':
-            return AppointmentSerializer
-        elif self.action == 'available_slots':
-            return ScheduleTimeSerializer
-        elif self.action == 'cancel_appointment':
-            return CancelAppointmentRequestSerializer
-        return AppointmentSerializer
-
-    @action(detail=False, methods=['get'], url_path='doctor/(?P<doctor_id>[^/.]+)')
-    def get_by_doctor(self, request, doctor_id):
-        filter_serializer = AppointmentFilterSerializer(data=request.query_params)
-        filter_serializer.is_valid(raise_exception=True)
-        validated = filter_serializer.validated_data
-
-        result_page = AppointmentService.get_appointments_by_doctor_id_optimized(
-            doctor_id=doctor_id,
-            shift=validated.get('shift'),
-            work_date=validated.get('work_date'),
-            appointment_status=validated.get('appointment_status'),
-            room_id=validated.get('room_id'),
-            page_no=validated['page_no'],
-            page_size=validated['page_size']
-        )
-
-        serializer = AppointmentDoctorViewSerializer(result_page['results'], many=True)
-        return Response({
-            "content": serializer.data,
-            "pageNo": result_page['pageNo'],
-            "pageSize": result_page['pageSize'],
-            "totalElements": result_page['totalElements'],
-            "totalPages": result_page['totalPages'],
-            "last": result_page['last'],
-        })
-
-    @action(detail=False, methods=['get'], url_path='patient/(?P<patient_id>[^/.]+)')
-    def get_by_patient(self, request, patient_id):
-        query_serializer = AppointmentPatientFilterSerializer(data=request.query_params)
-        query_serializer.is_valid(raise_exception=True)
-        validated = query_serializer.validated_data
-
-        result_page = AppointmentService.get_appointments_by_patient_id_optimized(
-            patient_id, validated['page_no'], validated['page_size']
-        )
-        response_serializer = AppointmentPatientViewSerializer(result_page['results'], many=True)
-        return Response({
-            "content": response_serializer.data,
-            "pageNo": result_page['pageNo'],
-            "pageSize": result_page['pageSize'],
-            "totalElements": result_page['totalElements'],
-            "totalPages": result_page['totalPages'],
-            "last": result_page['last']
-        })
-
-    @action(detail=False, methods=['post'], url_path='schedule/available-slots')
-    def available_slots(self, request):
-        serializer = self.get_serializer(data=request.data)
-        serializer.is_valid(raise_exception=True)
-        schedule_id = serializer.validated_data.get('schedule_id')
-        if schedule_id is None:
-            return Response({"message": _("Thiếu schedule_id trong yêu cầu.")}, status=status.HTTP_400_BAD_REQUEST)
-
-        result = AppointmentService.get_available_time_slots(schedule_id)
-        return Response(result)
-
-    @action(detail=False, methods=['get'], url_path='schedule/(?P<schedule_id>[^/.]+)')
-    def get_by_schedule(self, request, schedule_id):
-        result = AppointmentService.get_appointments_by_schedule_ordered(schedule_id)
-        serializer = AppointmentSerializer(result, many=True)
-        return Response(serializer.data)
->>>>>>> 89af0506
 
     @action(detail=True, methods=['post'], url_path='cancel')
     def cancel_appointment(self, request, pk=None):
@@ -361,7 +250,6 @@
 
 
 class AppointmentNoteViewSet(viewsets.ModelViewSet):
-<<<<<<< HEAD
   queryset = AppointmentNote.objects.all()
   serializer_class = AppointmentNoteSerializer
 
@@ -379,25 +267,6 @@
       serializer.is_valid(raise_exception=True)
       serializer.save(appointment_id=appointment_id)
       return Response(serializer.data, status=status.HTTP_201_CREATED)
-=======
-    queryset = AppointmentNote.objects.all()
-    serializer_class = AppointmentNoteSerializer
-
-    @action(detail=False, methods=['get'], url_path='appointment/(?P<appointment_id>[^/.]+)/notes')
-    def list_by_appointment(self, request, appointment_id=None):
-        notes = AppointmentNote.objects.filter(appointment_id=appointment_id)
-        serializer = self.get_serializer(notes, many=True)
-        return Response(serializer.data)
-
-    @action(detail=False, methods=['post'], url_path='appointment/(?P<appointment_id>[^/.]+)/notes')
-    def create_note(self, request, appointment_id=None):
-        data = request.data.copy()
-        data['appointment'] = appointment_id
-        serializer = self.get_serializer(data=data)
-        serializer.is_valid(raise_exception=True)
-        serializer.save(appointment_id=appointment_id)
-        return Response(serializer.data, status=status.HTTP_201_CREATED)
->>>>>>> 89af0506
 
 class ServiceOrderViewSet(viewsets.ViewSet):
     parser_classes = [MultiPartParser, JSONParser]
