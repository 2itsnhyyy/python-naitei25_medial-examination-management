--- conflicted
+++ resolved
@@ -4,11 +4,8 @@
 from django.core.files.storage import default_storage
 from django.shortcuts import get_object_or_404
 from django.db import transaction
-<<<<<<< HEAD
 from django.db.models import Q # Import Q object for complex queries
 from uuid import uuid4
-=======
->>>>>>> 89af0506
 from common.constants import PAGE_NO_DEFAULT, PAGE_SIZE_DEFAULT
 from doctors.models import Schedule, ScheduleStatus
 from .models import Appointment, AppointmentNote, ServiceOrder, Service
@@ -26,24 +23,14 @@
       if shift:
           qs = qs.filter(schedule__shift=shift)
 
-<<<<<<< HEAD
       if work_date:
           qs = qs.filter(schedule__work_date=work_date)
-=======
-        if work_date:
-            qs = qs.filter(schedule__work_date=work_date)
->>>>>>> 89af0506
 
       if appointment_status:
           qs = qs.filter(status=appointment_status)
 
-<<<<<<< HEAD
       if room_id:
           qs = qs.filter(schedule__room_id=room_id)
-=======
-        if room_id:
-            qs = qs.filter(schedule__room_id=room_id)
->>>>>>> 89af0506
 
       paginator = Paginator(qs.order_by("schedule__start_time"), page_size)
       page = paginator.get_page(page_no + 1)
@@ -114,7 +101,6 @@
             "totalPages": paginator.num_pages,
             "last": not page.has_next()
         }
-<<<<<<< HEAD
 
   @staticmethod
   def get_all_appointments(page_no=PAGE_NO_DEFAULT, page_size=PAGE_SIZE_DEFAULT):
@@ -275,169 +261,6 @@
           schedule.save()
 
           return appointment
-=======
-
-    @staticmethod
-    def get_all_appointments(page_no=PAGE_NO_DEFAULT, page_size=PAGE_SIZE_DEFAULT):
-        appointments = Appointment.objects.all().order_by('-created_at')
-        paginator = Paginator(appointments, page_size)
-        return paginator.get_page(page_no + 1)
-
-    @staticmethod
-    def get_appointments_by_doctor(doctor_id, page_no=None, page_size=None):
-        qs = Appointment.objects.filter(doctor_id=doctor_id)
-        if page_no and page_size:
-            paginator = Paginator(qs, page_size)
-            return paginator.get_page(page_no)
-        return qs
-
-    @staticmethod
-    def get_appointments_by_patient(patient_id, page_no=None, page_size=None):
-        qs = Appointment.objects.filter(patient_id=patient_id)
-        if page_no and page_size:
-            paginator = Paginator(qs, page_size)
-            return paginator.get_page(page_no)
-        return qs
-
-    @staticmethod
-    def get_appointments_by_doctor_and_date(doctor_id, date):
-        return Appointment.objects.filter(doctor_id=doctor_id, schedule__work_date=date)
-
-    @staticmethod
-    def count_by_schedule_and_slot_start(schedule_id, slot_start):
-        return Appointment.objects.filter(schedule_id=schedule_id, slot_start=slot_start).count()
-
-    @staticmethod
-    def get_appointments_by_schedule_ordered(schedule_id):
-        return Appointment.objects.filter(schedule_id=schedule_id).order_by("slot_start")
-
-    @staticmethod
-    def get_appointments_by_doctor_and_schedules(doctor_id, schedule_ids, page_no=1, page_size=PAGE_SIZE_DEFAULT):
-        qs = Appointment.objects.filter(doctor_id=doctor_id, schedule_id__in=schedule_ids)
-        paginator = Paginator(qs, page_size)
-        return paginator.get_page(page_no)
-
-    @staticmethod
-    def get_available_time_slots(schedule_id): 
-        schedule = get_object_or_404(Schedule, id=schedule_id)
-        schedule_start_dt = datetime.combine(schedule.work_date, schedule.start_time)
-        schedule_end_dt = datetime.combine(schedule.work_date, schedule.end_time)
-        total_duration_minutes = (schedule_end_dt - schedule_start_dt).total_seconds() / 60
-        max_appointments_by_time = int(total_duration_minutes / schedule.default_appointment_duration_minutes)
-        effective_max_patients = min(schedule.max_patients, max_appointments_by_time)
-
-        booked_appointments = Appointment.objects.filter(
-            schedule_id=schedule_id,
-            status__in=[AppointmentStatus.PENDING.value, AppointmentStatus.CONFIRMED.value, AppointmentStatus.IN_PROGRESS.value]
-        ).values_list('slot_start', flat=True)
-
-        booked_slots_set = set(booked_appointments)
-
-        available_slots = []
-        current_slot_start_dt = schedule_start_dt
-
-        while current_slot_start_dt + timedelta(minutes=schedule.default_appointment_duration_minutes) <= schedule_end_dt:
-            slot_start_time = current_slot_start_dt.time()
-            slot_end_time = (current_slot_start_dt + timedelta(minutes=schedule.default_appointment_duration_minutes)).time()
-
-            is_booked = slot_start_time in booked_slots_set
-
-            available_slots.append({
-                "slot_start": slot_start_time.strftime("%H:%M:%S"),
-                "slot_end": slot_end_time.strftime("%H:%M:%S"),
-                "available": not is_booked
-            })
-
-            current_slot_start_dt += timedelta(minutes=schedule.default_appointment_duration_minutes)
-
-        return available_slots
-
-    @staticmethod
-    def create_appointment(data):
-        with transaction.atomic():
-            schedule = data['schedule']
-
-            if schedule.current_patients >= schedule.max_patients:
-                raise ValueError("Lịch khám đã đầy, không thể đặt thêm cuộc hẹn.")
-
-            existing_appointments_in_slot = Appointment.objects.filter(
-                schedule=schedule,
-                slot_start=data['slot_start'],
-                status__in=[AppointmentStatus.PENDING.value, AppointmentStatus.CONFIRMED.value, AppointmentStatus.IN_PROGRESS.value]
-            ).count()
-
-            if existing_appointments_in_slot > 0:
-                raise ValueError("Slot thời gian này đã có người đặt.")
-
-            appointment = Appointment.objects.create(
-                doctor=data['doctor'],
-                patient=data['patient'],
-                schedule=schedule,
-                symptoms=data['symptoms'],
-                slot_start=data['slot_start'],
-                slot_end=data['slot_end'],
-                status=AppointmentStatus.PENDING.value
-            )
-
-            schedule.current_patients += 1
-            if schedule.current_patients >= schedule.max_patients:
-                schedule.status = ScheduleStatus.FULL.value
-            schedule.save()
-
-            return appointment
-
-    @staticmethod
-    def update_appointment(appointment_id, data):
-        appointment = get_object_or_404(Appointment, id=appointment_id)
-
-        if 'appointmentStatus' in data:
-            old_status = appointment.status
-            new_status = data['appointmentStatus']
-
-            if old_status in [AppointmentStatus.PENDING.value, AppointmentStatus.CONFIRMED.value, AppointmentStatus.IN_PROGRESS.value] and \
-                    new_status in [AppointmentStatus.CANCELLED.value, AppointmentStatus.NO_SHOW.value, AppointmentStatus.COMPLETED.value]:
-                schedule = appointment.schedule
-                if schedule.current_patients > 0:
-                    schedule.current_patients -= 1
-                if schedule.current_patients < schedule.max_patients:
-                    schedule.status = ScheduleStatus.AVAILABLE.value
-                schedule.save()
-            elif old_status in [AppointmentStatus.CANCELLED.value, AppointmentStatus.NO_SHOW.value] and \
-                    new_status in [AppointmentStatus.PENDING.value, AppointmentStatus.CONFIRMED.value, AppointmentStatus.IN_PROGRESS.value]:
-                schedule = appointment.schedule
-                if schedule.current_patients < schedule.max_patients:
-                    schedule.current_patients += 1
-                if schedule.current_patients >= schedule.max_patients:
-                    schedule.status = ScheduleStatus.FULL.value
-                schedule.save()
-
-            appointment.status = new_status
-            appointment.save()
-            return appointment
-
-        return appointment
-
-    @staticmethod
-    def cancel_appointment(appointment_id):
-        appointment = get_object_or_404(Appointment, id=appointment_id)
-
-        if appointment.status in [AppointmentStatus.CANCELLED.value, AppointmentStatus.COMPLETED.value, AppointmentStatus.NO_SHOW.value]:
-            raise ValueError("Cuộc hẹn này đã được hủy hoặc hoàn thành.")
-
-        with transaction.atomic():
-            appointment.status = AppointmentStatus.CANCELLED.value
-            appointment.save()
-
-            schedule = appointment.schedule
-            if schedule.current_patients > 0:
-                schedule.current_patients -= 1
-            if schedule.current_patients < schedule.max_patients:
-                schedule.status = ScheduleStatus.AVAILABLE.value
-            schedule.save()
-
-            return appointment
->>>>>>> 89af0506
-
 
 class AppointmentNoteService:
 
@@ -467,7 +290,6 @@
 
 class ServiceOrderService:
 
-<<<<<<< HEAD
   @staticmethod
   def get_all_orders():
       return ServiceOrder.objects.all().order_by('-created_at')
@@ -568,80 +390,4 @@
   @staticmethod
   def delete_service(service_id):
       service = get_object_or_404(Service, id=service_id)
-      service.delete()
-=======
-    @staticmethod
-    def get_all_orders():
-        return ServiceOrder.objects.all().order_by('-created_at')
-
-    @staticmethod
-    def get_order_by_id(order_id):
-        return get_object_or_404(ServiceOrder, id=order_id)
-
-    @staticmethod 
-    def create_order(data):
-        return ServiceOrder.objects.create(**data)
-
-    @staticmethod
-    def update_order(order_id, data):
-        order = get_object_or_404(ServiceOrder, id=order_id)
-        serializer = ServiceOrderSerializer(order, data=data, partial=True)
-        serializer.is_valid(raise_exception=True)
-        return serializer.save()
-
-    @staticmethod
-    def delete_order(order_id):
-        order = get_object_or_404(ServiceOrder, id=order_id)
-        order.delete()
-
-    @staticmethod
-    def get_orders_by_appointment_id(appointment_id):
-        return ServiceOrder.objects.filter(appointment_id=appointment_id)
-
-    @staticmethod
-    def get_orders_by_room_and_status_and_date(room_id, status=None, order_date=None):
-        filters = {
-            "appointment__schedule__room_id": room_id,
-        }
-        if status:
-            filters["status"] = status
-        if order_date:
-            filters["created_at__date"] = order_date
-
-        return ServiceOrder.objects.filter(**filters)
-
-    @staticmethod
-    def upload_test_result(order_id, file: UploadedFile):
-        order = get_object_or_404(ServiceOrder, id=order_id)
-        order.test_result_file = file
-        order.save()
-        return order
-
-class ServicesService:
-
-    @staticmethod
-    def get_all_services():
-        return Service.objects.all().order_by('-created_at')
-
-    @staticmethod
-    def get_service_by_id(service_id):
-        return get_object_or_404(Service, id=service_id)
-
-    @staticmethod
-    def create_service(data):
-        serializer = ServiceSerializer(data=data)
-        serializer.is_valid(raise_exception=True)
-        return serializer.save()
-
-    @staticmethod
-    def update_service(service_id, data):
-        service = get_object_or_404(Service, id=service_id)
-        serializer = ServiceSerializer(service, data=data, partial=True)
-        serializer.is_valid(raise_exception=True)
-        return serializer.save()
-
-    @staticmethod
-    def delete_service(service_id):
-        service = get_object_or_404(Service, id=service_id)
-        service.delete()
->>>>>>> 89af0506
+      service.delete()